# Copyright (c) 2025 ROKCT Holdings
# For license information, please see license.txt
import frappe
import os
import json
import subprocess
import shutil

def before_install():
    print("--- Starting ROKCT App Installation ---")
    print("\n--- Pre-Installation Manifest ---")
    print("\nThe following DocTypes will be installed/updated:")
    try:
        app_path = frappe.get_app_path("rokct")
        doctype_path = os.path.join(app_path, "rokct", "doctype")
        if os.path.exists(doctype_path):
            for item in os.listdir(doctype_path):
                if os.path.isdir(os.path.join(doctype_path, item)):
                    print(f"- {item}")
        else:
            print("Could not find doctype directory.")
    except Exception as e:
        print(f"ERROR: Could not list DocTypes. Reason: {e}")

    print("\nThe following Fixtures will be installed/updated:")
    try:
        from rokct.hooks import fixtures
        if fixtures:
            for fixture in fixtures:
                print(f"- {fixture}")
        else:
            print("No fixtures found.")
    except Exception as e:
        print(f"ERROR: Could not list Fixtures. Reason: {e}")

    print("\n--- Beginning Frappe Installation Process ---")


def after_install():
    print("\n--- Frappe Installation Process Finished ---")
    print("\n--- Manually Executing Data Seeders ---")
    try:
        from rokct.patches import seed_map_data, seed_subscription_plans_v4
        seed_map_data.execute()
        seed_subscription_plans_v4.execute()
        print("--- Data Seeded Finished Successfully ---")
    except Exception as e:
        print(f"FATAL ERROR during manual seeder execution: {e}")
        frappe.log_error(message=frappe.get_traceback(), title="Manual Seeder Execution Error")

    update_site_apps_txt_with_error_handling()
    set_control_panel_configs()
    setup_flutter_build_tools()
    set_website_homepage()
    print("\n--- ROKCT App Installation Complete ---")

def set_control_panel_configs():
    if frappe.local.site != "platform.rokct.ai":
        return

    print("--- Running Post-Install Step: Set Control Panel Configs ---")
    try:
        bench_path = frappe.utils.get_bench_path()
        common_config_path = os.path.join(bench_path, "sites", "common_site_config.json")
        
        if os.path.exists(common_config_path):
            with open(common_config_path, 'r') as f:
                common_config = json.load(f)
            
            db_root_password = common_config.get("db_root_password")
            if db_root_password:
                subprocess.run(["bench", "--site", frappe.local.site, "set-config", "db_root_password", db_root_password], cwd=bench_path, check=True)
                print("SUCCESS: Set 'db_root_password' in site_config.json")
            else:
                print("SKIPPED: 'db_root_password' not found in common_site_config.json, manual setup may be required.")
        else:
            print("SKIPPED: common_site_config.json not found.")

        subprocess.run(["bench", "--site", frappe.local.site, "set-config", "app_role", "control_panel"], cwd=bench_path, check=True)
        print("SUCCESS: Set 'app_role' to 'control_panel' in site_config.json")
        subprocess.run(["bench", "--site", frappe.local.site, "set-config", "tenant_domain", "tenant.rokct.ai"], cwd=bench_path, check=True)
        print("SUCCESS: Set 'tenant_domain' to 'tenant.rokct.ai' in site_config.json")

        try:
            notification_settings = frappe.get_doc("Notification Settings")
            if not notification_settings.send_from:
                admin_user = frappe.get_doc("User", "Administrator")
                if admin_user and admin_user.email:
                    notification_settings.send_from = admin_user.email
                    notification_settings.save(ignore_permissions=True)
                    print(f"SUCCESS: Set default 'Send From' email in Notification Settings to '{admin_user.email}'")
                else:
                    print("SKIPPED: Could not set default 'Send From' email, Administrator email not found.")
            else:
                print("SKIPPED: Default 'Send From' email is already set in Notification Settings.")
        except frappe.DoesNotExistError:
            print("SKIPPED: 'Notification Settings' DocType not found.")

        frappe.db.commit()
    except Exception as e:
        print(f"ERROR: Failed to set control panel configs. Reason: {e}")
        frappe.log_error(frappe.get_traceback(), "Set Control Panel Configs Error")


def set_website_homepage():
    step_name = "Set Website Homepage"
    home_page_to_set = "swagger"
    print(f"--- Running Post-Install Step: {step_name} ---")
    try:
        print(f"[{step_name}] Setting Website Settings homepage to '{home_page_to_set}'.")
        website_settings = frappe.get_doc("Website Settings", "Website Settings")
        website_settings.home_page = home_page_to_set
        website_settings.save(ignore_permissions=True)
        frappe.db.commit()
        print(f"SUCCESS: [{step_name}] Successfully set homepage in Website Settings to '{home_page_to_set}'.")
    except Exception as e:
        print(f"ERROR: [{step_name}] Could not set homepage. Reason: {e}")
        frappe.log_error(f"Failed to set homepage: {e}", "Installation Error")

def update_site_apps_txt_with_error_handling():
    step_name = "Update site-specific apps.txt"
    print(f"--- Running Post-Install Step: {step_name} ---")
    if not frappe.local.site:
        print(f"[{step_name}] No site context found. Skipping.")
        return
    try:
        bench_path = frappe.conf.get("bench_path", os.getcwd())
        site_apps_txt_path = os.path.join(bench_path, "sites", frappe.local.site, "apps.txt")
        print(f"[{step_name}] Attempting to update {site_apps_txt_path}")
        installed_apps = []
        try:
            print(f"[{step_name}] Listing installed apps via 'bench' command...")
            command = ["bench", "--site", frappe.local.site, "list-apps"]
            result = subprocess.run(command, check=True, capture_output=True, text=True, cwd=bench_path)
            installed_apps = [line.strip().split()[0] for line in result.stdout.strip().split('\n') if line.strip()]
            print(f"[{step_name}] Found apps: {', '.join(installed_apps)}")
        except (subprocess.CalledProcessError, FileNotFoundError) as e:
            print(f"ERROR: [{step_name}] 'bench list-apps' command failed. Falling back to frappe.get_installed_apps(). This may be incomplete.")
            frappe.log_error(f"[{step_name}] 'bench list-apps' command failed. Error: {e}", "Installation Error")
            installed_apps = frappe.get_installed_apps()
        if "rokct" in installed_apps:
            print(f"[{step_name}] Moving 'rokct' to the end of the list to ensure overrides.")
            installed_apps.remove("rokct")
            installed_apps.append("rokct")
        print(f"[{step_name}] Writing final app list to apps.txt...")
        with open(site_apps_txt_path, "w") as f:
            f.write("\n".join(installed_apps))
        print(f"SUCCESS: [{step_name}] Site-specific apps.txt updated successfully.")
    except Exception as e:
        print(f"FATAL ERROR: [{step_name}] An unexpected error occurred: {e}")
        frappe.log_error(message=frappe.get_traceback(), title=f"Fatal Error in {step_name}")


def setup_flutter_build_tools():
    """
    Checks for and installs a complete Flutter build environment, including system
    dependencies, and automatically configures the user's PATH.
    This is intended to run only on the control panel.
    """
    if frappe.conf.get("app_role") != "control_panel":
        print("--- SKIPPED: Flutter Build Tools setup is only for control panel sites. ---")
        return

    print("--- Running Post-Install Step: Setup Flutter Build Tools ---")

    try:
        # --- 1. Read Configuration ---
        print("INFO: Reading required versions from versions.json...")
        app_path = frappe.get_app_path("rokct")
        versions_path = os.path.join(app_path, "versions.json")
        with open(versions_path, 'r') as f:
            versions = json.load(f)

        flutter_version = versions["flutter_sdk_version"]
        android_platform = versions["android_platform"]
        android_build_tools = versions["android_build_tools"]
        jdk_package = versions["jdk_package"]
<<<<<<< HEAD

        flutter_url = f"https://storage.googleapis.com/flutter_infra_release/releases/stable/linux/flutter_linux_{flutter_version}.tar.xz"
        android_tools_url = "https://dl.google.com/android/repository/commandlinetools-linux-11076708_latest.zip"

        # --- 2. Check and Install System Dependencies ---
        print("INFO: Checking for required system dependencies...")

        deps_to_install = []
        if not shutil.which("java"):
            deps_to_install.append(jdk_package)

        other_deps = ["wget", "tar", "unzip", "clang", "cmake", "ninja-build"]
        for dep in other_deps:
            if not shutil.which(dep):
                deps_to_install.append(dep)

        if deps_to_install:
            print(f"INFO: The following dependencies are missing: {', '.join(deps_to_install)}. Attempting to install...")
            try:
                subprocess.run(["sudo", "apt-get", "update", "-y"], check=True, stdout=subprocess.DEVNULL, stderr=subprocess.PIPE)
                subprocess.run(["sudo", "apt-get", "install", "-y"] + deps_to_install, check=True, stdout=subprocess.DEVNULL, stderr=subprocess.PIPE)
                print("SUCCESS: All system dependencies installed.")
            except (subprocess.CalledProcessError, Exception) as e:
                print("\nERROR: Automatic installation of system dependencies failed.")
                print(f"Please install the following packages manually: {', '.join(deps_to_install)}")
=======

        flutter_url = f"https://storage.googleapis.com/flutter_infra_release/releases/stable/linux/flutter_linux_{flutter_version}.tar.xz"
        android_tools_url = "https://dl.google.com/android/repository/commandlinetools-linux-11076708_latest.zip"

        # --- 2. Check and Install System Dependencies ---
        print("INFO: Checking for required system dependencies...")
        deps = ["wget", "tar", "unzip", "clang", "cmake", "ninja-build", jdk_package]
        missing_deps = [dep for dep in deps if not shutil.which(dep.split('-')[0])] # Simple check for cmake, etc.

        if missing_deps:
            print(f"INFO: The following dependencies are missing: {', '.join(missing_deps)}. Attempting to install...")
            try:
                subprocess.run(["sudo", "apt-get", "update", "-y"], check=True, stdout=subprocess.DEVNULL, stderr=subprocess.PIPE)
                subprocess.run(["sudo", "apt-get", "install", "-y"] + missing_deps, check=True, stdout=subprocess.DEVNULL, stderr=subprocess.PIPE)
                print("SUCCESS: All system dependencies installed.")
            except (subprocess.CalledProcessError, Exception) as e:
                print("\nERROR: Automatic installation of system dependencies failed.")
                print(f"Please install the following packages manually: {', '.join(missing_deps)}")
>>>>>>> c305a024
                return
        else:
            print("SUCCESS: All system dependencies are present.")

        # --- 3. Setup SDK Directories ---
        bench_path = frappe.utils.get_bench_path()
        sdk_dir = os.path.join(bench_path, "sdks")
        flutter_sdk_path = os.path.join(sdk_dir, "flutter")
        android_sdk_path = os.path.join(sdk_dir, "android")
        os.makedirs(sdk_dir, exist_ok=True)
        os.makedirs(android_sdk_path, exist_ok=True)

        # --- 4. Install Flutter SDK ---
        if not os.path.exists(os.path.join(flutter_sdk_path, "bin", "flutter")):
            print(f"INFO: Flutter SDK v{flutter_version} not found. Installing...")
            archive = os.path.join(sdk_dir, "flutter.tar.xz")
            subprocess.run(["wget", "-q", "-O", archive, flutter_url], check=True)
            subprocess.run(["tar", "-xf", archive, "-C", sdk_dir], check=True, stdout=subprocess.DEVNULL)
            os.remove(archive)
            print("SUCCESS: Flutter SDK installed.")
        else:
            print("INFO: Flutter SDK is already installed.")

        # --- 5. Install Android SDK ---
        sdkmanager_path = os.path.join(android_sdk_path, "cmdline-tools", "latest", "bin", "sdkmanager")
        if not os.path.exists(sdkmanager_path):
            print("INFO: Android command-line tools not found. Installing...")
            archive = os.path.join(sdk_dir, "android-tools.zip")
            subprocess.run(["wget", "-q", "-O", archive, android_tools_url], check=True)
            temp_extract_path = os.path.join(sdk_dir, "android-temp")
            shutil.unpack_archive(archive, temp_extract_path)

            tools_latest_path = os.path.join(android_sdk_path, "cmdline-tools", "latest")
            os.makedirs(tools_latest_path, exist_ok=True)
            extracted_dir = os.path.join(temp_extract_path, "cmdline-tools")
            for item in os.listdir(extracted_dir):
                shutil.move(os.path.join(extracted_dir, item), os.path.join(tools_latest_path, item))

            os.remove(archive)
            shutil.rmtree(temp_extract_path)
            print("SUCCESS: Android command-line tools installed.")
        else:
            print("INFO: Android command-line tools are already installed.")

        # --- 6. Install Android Packages ---
        env = os.environ.copy()
<<<<<<< HEAD
        env["ANDROID_HOME"] = android_sdk_path
        env["FLUTTER_HOME"] = flutter_sdk_path
        env["PATH"] = f"{os.path.join(flutter_sdk_path, 'bin')}:{os.path.dirname(sdkmanager_path)}:{os.path.join(android_sdk_path, 'platform-tools')}:{env['PATH']}"
=======
        env["PATH"] = f"{os.path.join(flutter_sdk_path, 'bin')}:{sdkmanager_path.rsplit('/', 1)[0]}:{os.path.join(android_sdk_path, 'platform-tools')}:{env['PATH']}"
>>>>>>> c305a024

        print("INFO: Installing required Android SDK packages and accepting licenses...")
        packages_to_install = ["platform-tools", f"platforms;android-{android_platform}", f"build-tools;{android_build_tools}"]
        subprocess.run(f"yes | {sdkmanager_path} --licenses", shell=True, env=env, check=True, stdout=subprocess.DEVNULL, stderr=subprocess.PIPE)
        for package in packages_to_install:
            subprocess.run([sdkmanager_path, package], env=env, check=True, stdout=subprocess.DEVNULL, stderr=subprocess.PIPE)
        print("SUCCESS: All Android SDK packages installed and licenses accepted.")

        # --- 7. Configure User's PATH ---
        print("INFO: Configuring user's PATH in ~/.bashrc...")
        bashrc_path = os.path.expanduser("~/.bashrc")
        exports = [
            f'\n# ROKCT Build Environment',
            f'export ANDROID_HOME="{android_sdk_path}"',
            f'export FLUTTER_HOME="{flutter_sdk_path}"',
            f'export PATH="$FLUTTER_HOME/bin:$ANDROID_HOME/cmdline-tools/latest/bin:$ANDROID_HOME/platform-tools:$PATH"',
        ]

        if os.path.exists(bashrc_path):
            with open(bashrc_path, "r+") as f:
                content = f.read()
                if exports[0] not in content:
                    f.write("\n".join(exports) + "\n")
                    print("SUCCESS: PATH variables added to ~/.bashrc.")
                else:
                    print("INFO: PATH variables already exist in ~/.bashrc.")
<<<<<<< HEAD
        else:
            with open(bashrc_path, "w") as f:
                f.write("\n".join(exports) + "\n")
            print("SUCCESS: ~/.bashrc created and PATH variables added.")

        # --- 8. Final Verification and Instructions ---
        print("INFO: Running 'flutter doctor' to verify installation...")
        doctor_process = subprocess.run([os.path.join(flutter_sdk_path, "bin", "flutter"), "doctor"], capture_output=True, text=True, env=env)
        doctor_output = doctor_process.stdout

        # Check for the critical component's success, instead of printing the whole noisy output.
        if "[✓] Android toolchain" in doctor_output:
            print("SUCCESS: Flutter doctor reports a healthy Android toolchain.")
=======
>>>>>>> c305a024
        else:
            with open(bashrc_path, "w") as f:
                f.write("\n".join(exports) + "\n")
            print("SUCCESS: ~/.bashrc created and PATH variables added.")

<<<<<<< HEAD
=======
        # --- 8. Final Verification and Instructions ---
>>>>>>> c305a024
        print("\n" + "="*80)
        print("✅ SUCCESS: Flutter and Android build tools are installed and ready for the system.")
        print("\nIMPORTANT: To apply the new environment variables, you must either:")
        print("  1. Close and reopen your terminal session.")
        print("  2. Run the command: source ~/.bashrc")
        print("="*80)

    except Exception as e:
        print(f"\nFATAL ERROR during Flutter setup: {e}")
        frappe.log_error(message=frappe.get_traceback(), title="Flutter Build Tools Setup Error")<|MERGE_RESOLUTION|>--- conflicted
+++ resolved
@@ -175,7 +175,6 @@
         android_platform = versions["android_platform"]
         android_build_tools = versions["android_build_tools"]
         jdk_package = versions["jdk_package"]
-<<<<<<< HEAD
 
         flutter_url = f"https://storage.googleapis.com/flutter_infra_release/releases/stable/linux/flutter_linux_{flutter_version}.tar.xz"
         android_tools_url = "https://dl.google.com/android/repository/commandlinetools-linux-11076708_latest.zip"
@@ -201,26 +200,6 @@
             except (subprocess.CalledProcessError, Exception) as e:
                 print("\nERROR: Automatic installation of system dependencies failed.")
                 print(f"Please install the following packages manually: {', '.join(deps_to_install)}")
-=======
-
-        flutter_url = f"https://storage.googleapis.com/flutter_infra_release/releases/stable/linux/flutter_linux_{flutter_version}.tar.xz"
-        android_tools_url = "https://dl.google.com/android/repository/commandlinetools-linux-11076708_latest.zip"
-
-        # --- 2. Check and Install System Dependencies ---
-        print("INFO: Checking for required system dependencies...")
-        deps = ["wget", "tar", "unzip", "clang", "cmake", "ninja-build", jdk_package]
-        missing_deps = [dep for dep in deps if not shutil.which(dep.split('-')[0])] # Simple check for cmake, etc.
-
-        if missing_deps:
-            print(f"INFO: The following dependencies are missing: {', '.join(missing_deps)}. Attempting to install...")
-            try:
-                subprocess.run(["sudo", "apt-get", "update", "-y"], check=True, stdout=subprocess.DEVNULL, stderr=subprocess.PIPE)
-                subprocess.run(["sudo", "apt-get", "install", "-y"] + missing_deps, check=True, stdout=subprocess.DEVNULL, stderr=subprocess.PIPE)
-                print("SUCCESS: All system dependencies installed.")
-            except (subprocess.CalledProcessError, Exception) as e:
-                print("\nERROR: Automatic installation of system dependencies failed.")
-                print(f"Please install the following packages manually: {', '.join(missing_deps)}")
->>>>>>> c305a024
                 return
         else:
             print("SUCCESS: All system dependencies are present.")
@@ -267,13 +246,9 @@
 
         # --- 6. Install Android Packages ---
         env = os.environ.copy()
-<<<<<<< HEAD
         env["ANDROID_HOME"] = android_sdk_path
         env["FLUTTER_HOME"] = flutter_sdk_path
         env["PATH"] = f"{os.path.join(flutter_sdk_path, 'bin')}:{os.path.dirname(sdkmanager_path)}:{os.path.join(android_sdk_path, 'platform-tools')}:{env['PATH']}"
-=======
-        env["PATH"] = f"{os.path.join(flutter_sdk_path, 'bin')}:{sdkmanager_path.rsplit('/', 1)[0]}:{os.path.join(android_sdk_path, 'platform-tools')}:{env['PATH']}"
->>>>>>> c305a024
 
         print("INFO: Installing required Android SDK packages and accepting licenses...")
         packages_to_install = ["platform-tools", f"platforms;android-{android_platform}", f"build-tools;{android_build_tools}"]
@@ -300,7 +275,6 @@
                     print("SUCCESS: PATH variables added to ~/.bashrc.")
                 else:
                     print("INFO: PATH variables already exist in ~/.bashrc.")
-<<<<<<< HEAD
         else:
             with open(bashrc_path, "w") as f:
                 f.write("\n".join(exports) + "\n")
@@ -314,17 +288,11 @@
         # Check for the critical component's success, instead of printing the whole noisy output.
         if "[✓] Android toolchain" in doctor_output:
             print("SUCCESS: Flutter doctor reports a healthy Android toolchain.")
-=======
->>>>>>> c305a024
         else:
             with open(bashrc_path, "w") as f:
                 f.write("\n".join(exports) + "\n")
             print("SUCCESS: ~/.bashrc created and PATH variables added.")
 
-<<<<<<< HEAD
-=======
-        # --- 8. Final Verification and Instructions ---
->>>>>>> c305a024
         print("\n" + "="*80)
         print("✅ SUCCESS: Flutter and Android build tools are installed and ready for the system.")
         print("\nIMPORTANT: To apply the new environment variables, you must either:")
