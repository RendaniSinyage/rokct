# Copyright (c) 2025 ROKCT Holdings
# For license information, please see license.txt
import frappe
import os
import json
import subprocess
import shutil

def before_install():
    print("--- Starting ROKCT App Installation ---")
    print("\n--- Pre-Installation Manifest ---")
    print("\nThe following DocTypes will be installed/updated:")
    try:
        app_path = frappe.get_app_path("rokct")
        doctype_path = os.path.join(app_path, "rokct", "doctype")
        if os.path.exists(doctype_path):
            for item in os.listdir(doctype_path):
                if os.path.isdir(os.path.join(doctype_path, item)):
                    print(f"- {item}")
        else:
            print("Could not find doctype directory.")
    except Exception as e:
        print(f"ERROR: Could not list DocTypes. Reason: {e}")

    print("\nThe following Fixtures will be installed/updated:")
    try:
        from rokct.hooks import fixtures
        if fixtures:
            for fixture in fixtures:
                print(f"- {fixture}")
        else:
            print("No fixtures found.")
    except Exception as e:
        print(f"ERROR: Could not list Fixtures. Reason: {e}")

    print("\n--- Beginning Frappe Installation Process ---")


def after_install():
    print("\n--- Frappe Installation Process Finished ---")

    # Run configs first to ensure database password is set
    set_control_panel_configs()

    print("\n--- Manually Executing Data Seeders ---")
    try:
        from rokct.patches import seed_map_data, seed_subscription_plans_v4
        seed_map_data.execute()
        seed_subscription_plans_v4.execute()
        print("--- Data Seeded Finished Successfully ---")
    except Exception as e:
        print(f"FATAL ERROR during manual seeder execution: {e}")
        frappe.log_error(message=frappe.get_traceback(), title="Manual Seeder Execution Error")

    update_site_apps_txt_with_error_handling()
    setup_flutter_build_tools()
    set_website_homepage()
    print("\n--- ROKCT App Installation Complete ---")

def set_control_panel_configs():
    if frappe.local.site != "platform.rokct.ai":
        return

    print("--- Running Post-Install Step: Set Control Panel Configs ---")
    try:
        bench_path = frappe.utils.get_bench_path()
        common_config_path = os.path.join(bench_path, "sites", "common_site_config.json")
        
        if os.path.exists(common_config_path):
            with open(common_config_path, 'r') as f:
                common_config = json.load(f)
            
            db_root_password = common_config.get("db_root_password")
            if db_root_password:
                subprocess.run(["bench", "--site", frappe.local.site, "set-config", "db_root_password", db_root_password], cwd=bench_path, check=True)
                print("SUCCESS: Set 'db_root_password' in site_config.json")
            else:
                print("SKIPPED: 'db_root_password' not found in common_site_config.json, manual setup may be required.")
        else:
            print("SKIPPED: common_site_config.json not found.")

        subprocess.run(["bench", "--site", frappe.local.site, "set-config", "app_role", "control_panel"], cwd=bench_path, check=True)
        print("SUCCESS: Set 'app_role' to 'control_panel' in site_config.json")
        subprocess.run(["bench", "--site", frappe.local.site, "set-config", "tenant_domain", "tenant.rokct.ai"], cwd=bench_path, check=True)
        print("SUCCESS: Set 'tenant_domain' to 'tenant.rokct.ai' in site_config.json")

        try:
            notification_settings = frappe.get_doc("Notification Settings")
            if not notification_settings.send_from:
                admin_user = frappe.get_doc("User", "Administrator")
                if admin_user and admin_user.email:
                    notification_settings.send_from = admin_user.email
                    notification_settings.save(ignore_permissions=True)
                    print(f"SUCCESS: Set default 'Send From' email in Notification Settings to '{admin_user.email}'")
                else:
                    print("SKIPPED: Could not set default 'Send From' email, Administrator email not found.")
            else:
                print("SKIPPED: Default 'Send From' email is already set in Notification Settings.")
        except frappe.DoesNotExistError:
            print("SKIPPED: 'Notification Settings' DocType not found.")

        frappe.db.commit()
    except Exception as e:
        print(f"ERROR: Failed to set control panel configs. Reason: {e}")
        frappe.log_error(frappe.get_traceback(), "Set Control Panel Configs Error")


def set_website_homepage():
    step_name = "Set Website Homepage"
    home_page_to_set = "swagger"
    print(f"--- Running Post-Install Step: {step_name} ---")
    try:
        print(f"[{step_name}] Setting Website Settings homepage to '{home_page_to_set}'.")
        website_settings = frappe.get_doc("Website Settings", "Website Settings")
        website_settings.home_page = home_page_to_set
        website_settings.save(ignore_permissions=True)
        frappe.db.commit()
        print(f"SUCCESS: [{step_name}] Successfully set homepage in Website Settings to '{home_page_to_set}'.")
    except Exception as e:
        print(f"ERROR: [{step_name}] Could not set homepage. Reason: {e}")
        frappe.log_error(f"Failed to set homepage: {e}", "Installation Error")

def update_site_apps_txt_with_error_handling():
    step_name = "Update site-specific apps.txt"
    print(f"--- Running Post-Install Step: {step_name} ---")
    if not frappe.local.site:
        print(f"[{step_name}] No site context found. Skipping.")
        return
    try:
        bench_path = frappe.conf.get("bench_path", os.getcwd())
        site_apps_txt_path = os.path.join(bench_path, "sites", frappe.local.site, "apps.txt")
        print(f"[{step_name}] Attempting to update {site_apps_txt_path}")
        installed_apps = []
        try:
            print(f"[{step_name}] Listing installed apps via 'bench' command...")
            command = ["bench", "--site", frappe.local.site, "list-apps"]
            result = subprocess.run(command, check=True, capture_output=True, text=True, cwd=bench_path)
            installed_apps = [line.strip().split()[0] for line in result.stdout.strip().split('\n') if line.strip()]
            print(f"[{step_name}] Found apps: {', '.join(installed_apps)}")
        except (subprocess.CalledProcessError, FileNotFoundError) as e:
            print(f"ERROR: [{step_name}] 'bench list-apps' command failed. Falling back to frappe.get_installed_apps(). This may be incomplete.")
            frappe.log_error(f"[{step_name}] 'bench list-apps' command failed. Error: {e}", "Installation Error")
            installed_apps = frappe.get_installed_apps()
        if "rokct" in installed_apps:
            print(f"[{step_name}] Moving 'rokct' to the end of the list to ensure overrides.")
            installed_apps.remove("rokct")
            installed_apps.append("rokct")
        print(f"[{step_name}] Writing final app list to apps.txt...")
        with open(site_apps_txt_path, "w") as f:
            f.write("\n".join(installed_apps))
        print(f"SUCCESS: [{step_name}] Site-specific apps.txt updated successfully.")
    except Exception as e:
        print(f"FATAL ERROR: [{step_name}] An unexpected error occurred: {e}")
        frappe.log_error(message=frappe.get_traceback(), title=f"Fatal Error in {step_name}")


def setup_flutter_build_tools():
    """
    Checks for and installs a complete Flutter build environment, including system
    dependencies, and automatically configures the user's PATH.
    This is intended to run only on the control panel.
    """
    if frappe.conf.get("app_role") != "control_panel":
        print("--- SKIPPED: Flutter Build Tools setup is only for control panel sites. ---")
        return

    print("--- Running Post-Install Step: Setup Flutter Build Tools ---")

    try:
        # --- 1. Read Configuration ---
        print("INFO: Reading required versions from versions.json...")
        app_path = frappe.get_app_path("rokct")
        versions_path = os.path.join(app_path, "versions.json")
        with open(versions_path, 'r') as f:
            versions = json.load(f)

        flutter_version = versions["flutter_sdk_version"]
        android_platform = versions["android_platform"]
        android_build_tools = versions["android_build_tools"]
        jdk_package = versions["jdk_package"]

        flutter_url = f"https://storage.googleapis.com/flutter_infra_release/releases/stable/linux/flutter_linux_{flutter_version}.tar.xz"
        android_tools_url = "https://dl.google.com/android/repository/commandlinetools-linux-11076708_latest.zip"

        # --- 2. Check and Install System Dependencies ---
        print("INFO: Checking for required system dependencies...")

        deps_to_install = []
        if not shutil.which("java"):
            deps_to_install.append(jdk_package)

        other_deps = ["wget", "tar", "unzip", "clang", "cmake", "ninja-build"]
        for dep in other_deps:
            if not shutil.which(dep):
                deps_to_install.append(dep)

        if deps_to_install:
            print(f"INFO: The following dependencies are missing: {', '.join(deps_to_install)}. Attempting to install...")
            try:
                subprocess.run(["sudo", "apt-get", "update", "-y"], check=True, stdout=subprocess.DEVNULL, stderr=subprocess.PIPE)
                subprocess.run(["sudo", "apt-get", "install", "-y"] + deps_to_install, check=True, stdout=subprocess.DEVNULL, stderr=subprocess.PIPE)
                print("SUCCESS: All system dependencies installed.")
            except (subprocess.CalledProcessError, Exception) as e:
                print("\nERROR: Automatic installation of system dependencies failed.")
                print(f"Please install the following packages manually: {', '.join(deps_to_install)}")
                return
        else:
            print("SUCCESS: All system dependencies are present.")

        # --- 3. Setup SDK Directories ---
        bench_path = frappe.utils.get_bench_path()
        sdk_dir = os.path.join(bench_path, "sdks")
        flutter_sdk_path = os.path.join(sdk_dir, "flutter")
        android_sdk_path = os.path.join(sdk_dir, "android")
        os.makedirs(sdk_dir, exist_ok=True)
        os.makedirs(android_sdk_path, exist_ok=True)

        # --- 4. Install Flutter SDK ---
        if not os.path.exists(os.path.join(flutter_sdk_path, "bin", "flutter")):
            print(f"INFO: Flutter SDK v{flutter_version} not found. Installing...")
            archive = os.path.join(sdk_dir, "flutter.tar.xz")
            subprocess.run(["wget", "-q", "-O", archive, flutter_url], check=True)
            subprocess.run(["tar", "-xf", archive, "-C", sdk_dir], check=True, stdout=subprocess.DEVNULL)
            os.remove(archive)
            print("SUCCESS: Flutter SDK installed.")
        else:
            print("INFO: Flutter SDK is already installed.")

        # --- 5. Install Android SDK ---
        sdkmanager_path = os.path.join(android_sdk_path, "cmdline-tools", "latest", "bin", "sdkmanager")
        if not os.path.exists(sdkmanager_path):
            print("INFO: Android command-line tools not found. Installing...")
            archive = os.path.join(sdk_dir, "android-tools.zip")
            subprocess.run(["wget", "-q", "-O", archive, android_tools_url], check=True)
            temp_extract_path = os.path.join(sdk_dir, "android-temp")
            shutil.unpack_archive(archive, temp_extract_path)

            tools_latest_path = os.path.join(android_sdk_path, "cmdline-tools", "latest")
            os.makedirs(tools_latest_path, exist_ok=True)
            extracted_dir = os.path.join(temp_extract_path, "cmdline-tools")
            for item in os.listdir(extracted_dir):
                shutil.move(os.path.join(extracted_dir, item), os.path.join(tools_latest_path, item))

            os.remove(archive)
            shutil.rmtree(temp_extract_path)
            print("SUCCESS: Android command-line tools installed.")
        else:
            print("INFO: Android command-line tools are already installed.")

        # --- 6. Install Android Packages ---
        env = os.environ.copy()
        env["ANDROID_HOME"] = android_sdk_path
        env["FLUTTER_HOME"] = flutter_sdk_path
        env["PATH"] = f"{os.path.join(flutter_sdk_path, 'bin')}:{os.path.dirname(sdkmanager_path)}:{os.path.join(android_sdk_path, 'platform-tools')}:{env['PATH']}"

        print("INFO: Installing required Android SDK packages and accepting licenses...")
        packages_to_install = ["platform-tools", f"platforms;android-{android_platform}", f"build-tools;{android_build_tools}"]
        subprocess.run(f"yes | {sdkmanager_path} --licenses", shell=True, env=env, check=True, stdout=subprocess.DEVNULL, stderr=subprocess.PIPE)
        for package in packages_to_install:
            subprocess.run([sdkmanager_path, package], env=env, check=True, stdout=subprocess.DEVNULL, stderr=subprocess.PIPE)
        print("SUCCESS: All Android SDK packages installed and licenses accepted.")

        # --- 7. Configure User's PATH ---
        print("INFO: Configuring user's PATH in ~/.bashrc...")
<<<<<<< HEAD
        try:
            import pwd
            # Get the user who owns the bench directory, which is more reliable
            uid = os.stat(bench_path).st_uid
            user_info = pwd.getpwuid(uid)
            home_dir = user_info.pw_dir
            bashrc_path = os.path.join(home_dir, ".bashrc")

            exports = [
                f'\n# ROKCT Build Environment',
                f'export ANDROID_HOME="{android_sdk_path}"',
                f'export FLUTTER_HOME="{flutter_sdk_path}"',
                f'export PATH="$FLUTTER_HOME/bin:$ANDROID_HOME/cmdline-tools/latest/bin:$ANDROID_HOME/platform-tools:$PATH"',
            ]

            # Create .bashrc if it doesn't exist and set owner
            if not os.path.exists(bashrc_path):
                open(bashrc_path, 'a').close()
                os.chown(bashrc_path, uid, user_info.pw_gid)
                print(f"INFO: ~/.bashrc not found. Created a new one at {bashrc_path}")

=======
        bashrc_path = os.path.expanduser("~/.bashrc")
        exports = [
            f'\n# ROKCT Build Environment',
            f'export ANDROID_HOME="{android_sdk_path}"',
            f'export FLUTTER_HOME="{flutter_sdk_path}"',
            f'export PATH="$FLUTTER_HOME/bin:$ANDROID_HOME/cmdline-tools/latest/bin:$ANDROID_HOME/platform-tools:$PATH"',
        ]

        if os.path.exists(bashrc_path):
>>>>>>> a8bdca2d
            with open(bashrc_path, "r+") as f:
                content = f.read()
                if exports[0] not in content:
                    f.write("\n".join(exports) + "\n")
<<<<<<< HEAD
                    print(f"SUCCESS: PATH variables added to {bashrc_path}.")
                else:
                    print(f"INFO: PATH variables already exist in {bashrc_path}.")

        except (ImportError, KeyError, OSError) as e:
            print(f"WARNING: Could not automatically update shell configuration. Reason: {e}")
            print("Please add the following lines to your shell configuration file (e.g., ~/.bashrc):")
            print("\n".join(exports))
=======
                    print("SUCCESS: PATH variables added to ~/.bashrc.")
                else:
                    print("INFO: PATH variables already exist in ~/.bashrc.")
        else:
            with open(bashrc_path, "w") as f:
                f.write("\n".join(exports) + "\n")
            print("SUCCESS: ~/.bashrc created and PATH variables added.")
>>>>>>> a8bdca2d

        # --- 8. Final Verification and Instructions ---
        print("INFO: Running 'flutter doctor' to verify installation...")
        doctor_process = subprocess.run([os.path.join(flutter_sdk_path, "bin", "flutter"), "doctor"], capture_output=True, text=True, env=env)
        doctor_output = doctor_process.stdout

        # Check for the critical component's success, instead of printing the whole noisy output.
        if "[✓] Android toolchain" in doctor_output:
            print("SUCCESS: Flutter doctor reports a healthy Android toolchain.")
        else:
            with open(bashrc_path, "w") as f:
                f.write("\n".join(exports) + "\n")
            print("SUCCESS: ~/.bashrc created and PATH variables added.")

        print("\n" + "="*80)
        print("✅ SUCCESS: Flutter and Android build tools are installed and ready for the system.")
        print("\nIMPORTANT: To apply the new environment variables, you must either:")
        print("  1. Close and reopen your terminal session.")
        print("  2. Run the command: source ~/.bashrc")
        print("="*80)

    except Exception as e:
        print(f"\nFATAL ERROR during Flutter setup: {e}")
        frappe.log_error(message=frappe.get_traceback(), title="Flutter Build Tools Setup Error")<|MERGE_RESOLUTION|>--- conflicted
+++ resolved
@@ -262,7 +262,6 @@
 
         # --- 7. Configure User's PATH ---
         print("INFO: Configuring user's PATH in ~/.bashrc...")
-<<<<<<< HEAD
         try:
             import pwd
             # Get the user who owns the bench directory, which is more reliable
@@ -284,22 +283,10 @@
                 os.chown(bashrc_path, uid, user_info.pw_gid)
                 print(f"INFO: ~/.bashrc not found. Created a new one at {bashrc_path}")
 
-=======
-        bashrc_path = os.path.expanduser("~/.bashrc")
-        exports = [
-            f'\n# ROKCT Build Environment',
-            f'export ANDROID_HOME="{android_sdk_path}"',
-            f'export FLUTTER_HOME="{flutter_sdk_path}"',
-            f'export PATH="$FLUTTER_HOME/bin:$ANDROID_HOME/cmdline-tools/latest/bin:$ANDROID_HOME/platform-tools:$PATH"',
-        ]
-
-        if os.path.exists(bashrc_path):
->>>>>>> a8bdca2d
             with open(bashrc_path, "r+") as f:
                 content = f.read()
                 if exports[0] not in content:
                     f.write("\n".join(exports) + "\n")
-<<<<<<< HEAD
                     print(f"SUCCESS: PATH variables added to {bashrc_path}.")
                 else:
                     print(f"INFO: PATH variables already exist in {bashrc_path}.")
@@ -308,15 +295,6 @@
             print(f"WARNING: Could not automatically update shell configuration. Reason: {e}")
             print("Please add the following lines to your shell configuration file (e.g., ~/.bashrc):")
             print("\n".join(exports))
-=======
-                    print("SUCCESS: PATH variables added to ~/.bashrc.")
-                else:
-                    print("INFO: PATH variables already exist in ~/.bashrc.")
-        else:
-            with open(bashrc_path, "w") as f:
-                f.write("\n".join(exports) + "\n")
-            print("SUCCESS: ~/.bashrc created and PATH variables added.")
->>>>>>> a8bdca2d
 
         # --- 8. Final Verification and Instructions ---
         print("INFO: Running 'flutter doctor' to verify installation...")
