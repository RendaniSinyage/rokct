import frappe
import json

@frappe.whitelist()
def create_parcel_order(order_data):
    """
    Creates a new parcel order from a flexible payload.
    'order_data' is a JSON string or dict with parcel details.
    """
    if isinstance(order_data, str):
        order_data = json.loads(order_data)

    user = frappe.session.user
    if user == "Guest":
        frappe.throw("You must be logged in to create a parcel order.", frappe.AuthenticationError)

<<<<<<< HEAD
    # Basic parcel document setup
    new_parcel_doc = {
=======
    paas_settings = frappe.get_single("PaaS Settings")
    initial_status = "Accepted" if paas_settings.auto_approve_parcel_orders else "New"

    parcel_order = frappe.get_doc({
>>>>>>> ac045e6c
        "doctype": "Parcel Order",
        "user": user,
        "note": order_data.get("note"),
<<<<<<< HEAD
        "status": "New",
        # Add other common fields here
=======
        "tax": order_data.get("tax"),
        "status": initial_status,
        "address_from": json.dumps(order_data.get("address_from")),
        "phone_from": order_data.get("phone_from"),
        "username_from": order_data.get("username_from"),
        "address_to": json.dumps(order_data.get("address_to")),
        "phone_to": order_data.get("phone_to"),
        "username_to": order_data.get("username_to"),
        "delivery_fee": order_data.get("delivery_fee"),
>>>>>>> ac045e6c
        "delivery_date": order_data.get("delivery_date"),
        "delivery_time": order_data.get("delivery_time"),
    }

    # Handle different destination types
    destination_type = order_data.get("destination_type")

    if destination_type == "customer" and order_data.get("customer_id"):
        customer = frappe.get_doc("User", order_data.get("customer_id"))
        # Assuming customer has an address field or we construct it
        new_parcel_doc["username_to"] = customer.get("full_name")
        new_parcel_doc["phone_to"] = customer.get("phone")
        # In a real scenario, you'd fetch the customer's primary address
        new_parcel_doc["address_to"] = f"Customer: {customer.get('full_name')}"

    elif destination_type == "delivery_point" and order_data.get("delivery_point_id"):
        delivery_point = frappe.get_doc("Delivery Point", order_data.get("delivery_point_id"))
        new_parcel_doc["delivery_point"] = delivery_point.name
        new_parcel_doc["address_to"] = delivery_point.address
        new_parcel_doc["username_to"] = f"Pickup Point: {delivery_point.name}"

    elif destination_type == "custom_location" and order_data.get("address_to"):
        new_parcel_doc["address_to"] = json.dumps(order_data.get("address_to"))

    else:
        # Handle reverse logistics or other cases
        new_parcel_doc["address_from"] = json.dumps(order_data.get("address_from"))
        new_parcel_doc["address_to"] = json.dumps(order_data.get("address_to"))

    # Link Sales Order if provided
    if order_data.get("sales_order_id"):
        new_parcel_doc["sales_order"] = order_data.get("sales_order_id")

    # Link Parcel Option if provided
    if order_data.get("parcel_option_id"):
        new_parcel_doc["parcel_option"] = order_data.get("parcel_option_id")

    parcel_order = frappe.get_doc(new_parcel_doc)

    # Add items if they exist
    items = order_data.get("items", [])
    for item in items:
        parcel_order.append("items", {
            "item": item.get("item_code"),
            "item_name": item.get("item_name"),
            "quantity": item.get("quantity"),
            "sales_order_item": item.get("sales_order_item")
        })

    parcel_order.insert(ignore_permissions=True)
    return parcel_order.as_dict()


@frappe.whitelist()
def get_parcel_orders(limit=20, offset=0):
    """
    Retrieves a paginated list of parcel orders for the current user.
    """
    user = frappe.session.user
    if user == "Guest":
        frappe.throw("You must be logged in to view parcel orders.", frappe.AuthenticationError)

    parcel_orders = frappe.get_list(
        "Parcel Order",
        filters={"user": user},
        fields=["name", "status", "delivery_date", "total_price", "address_to", "delivery_point", "sales_order"],
        limit_page_length=limit,
        start=offset,
        order_by="modified desc"
    )

    return parcel_orders

@frappe.whitelist()
def update_parcel_status(parcel_order_id, status):
    """
    Updates the status of a specific parcel order.
    """
    user = frappe.session.user
    if user == "Guest":
        frappe.throw("You must be logged in to update a parcel order.", frappe.AuthenticationError)

    try:
        parcel_order = frappe.get_doc("Parcel Order", parcel_order_id)

        # Basic ownership/permission check
        if parcel_order.user != user:
            frappe.throw("You are not authorized to update this parcel order.", frappe.PermissionError)

        # TODO: Add more robust status transition validation logic here

        parcel_order.status = status
        parcel_order.save(ignore_permissions=True)
        frappe.db.commit()

        return parcel_order.as_dict()
    except frappe.DoesNotExistError:
        frappe.throw(f"Parcel Order {parcel_order_id} not found.", frappe.DoesNotExistError)
    except Exception as e:
        frappe.throw(f"An error occurred: {str(e)}")<|MERGE_RESOLUTION|>--- conflicted
+++ resolved
@@ -14,22 +14,13 @@
     if user == "Guest":
         frappe.throw("You must be logged in to create a parcel order.", frappe.AuthenticationError)
 
-<<<<<<< HEAD
-    # Basic parcel document setup
-    new_parcel_doc = {
-=======
     paas_settings = frappe.get_single("PaaS Settings")
     initial_status = "Accepted" if paas_settings.auto_approve_parcel_orders else "New"
 
     parcel_order = frappe.get_doc({
->>>>>>> ac045e6c
         "doctype": "Parcel Order",
         "user": user,
         "note": order_data.get("note"),
-<<<<<<< HEAD
-        "status": "New",
-        # Add other common fields here
-=======
         "tax": order_data.get("tax"),
         "status": initial_status,
         "address_from": json.dumps(order_data.get("address_from")),
@@ -39,7 +30,6 @@
         "phone_to": order_data.get("phone_to"),
         "username_to": order_data.get("username_to"),
         "delivery_fee": order_data.get("delivery_fee"),
->>>>>>> ac045e6c
         "delivery_date": order_data.get("delivery_date"),
         "delivery_time": order_data.get("delivery_time"),
     }
