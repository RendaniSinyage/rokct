# PaaS Module - Pending Tasks

This file tracks important tasks that need to be completed as part of the PaaS module development.

<<<<<<< HEAD
## REST: Branches API
- **Task:** Implement the Branches API.
- **Status:** Completed
- **Notes:** A basic CRUD API for branches has been implemented.

## REST: Orders
- **Task:** Implement the full functionality of the Orders API.
- **Status:** Completed
- **Notes:** The core functionality of the Orders API has been implemented, including creation, listing, status updates, reviews, and cancellation. The re-ordering feature has been deferred for later discussion. Stock replenishment and order calculation logic have been corrected.

## Payment Gateways
- **Task:** Implement the required payment gateways.
- **Status:** Completed
- **Notes:** The following payment gateways have been converted: PayFast, PayPal, PayStack, Flutterwave.

=======
>>>>>>> ac045e6c
## Incomplete Features

### Parcel Delivery (Comprehensive)
-   **Task:** Implement the full parcel delivery system.
-   **Status:** Partially Implemented
<<<<<<< HEAD
-   **Notes:** The foundational DocTypes and APIs for creating and listing parcel orders have been implemented. This includes support for item bundling and linking to Sales Orders and Delivery Points. However, the feature is still incomplete. The following key components are still missing:
    -   **Parcel Order Management:** Full CRUD APIs for admins, and management APIs for users and deliverymen (view, update status, etc.).
    -   **Parcel Options:** The entire "Parcel Options" feature, including the DocType and management APIs.
=======
-   **Notes:** The foundational DocTypes (`Parcel Order`, `Parcel Order Setting`) and a basic `create_parcel_order` API exist. However, the feature is largely incomplete. The following key components need to be implemented to achieve parity with the original Laravel application:
    -   **Parcel Order Management:** Full CRUD APIs for admins, and management APIs for users and deliverymen (view, update status, etc.).
    -   **Parcel Options:** The entire "Parcel Options" feature, including the DocType and management APIs, is missing.
>>>>>>> ac045e6c
    -   **Parcel Order Settings:** The `Parcel Order Setting` DocType needs to be expanded, and full CRUD APIs for managing these settings are required.

    **Reference:** For a detailed breakdown of the feature status, see `rokct/paas/PARCEL_DELIVERY_STATUS.md`.

<<<<<<< HEAD
## Future Features (To Be Discussed)
- **Re-order / Scheduled Orders:** The original Laravel app has a feature for scheduling repeated orders. This is more complex than a simple "re-order now" button and requires further discussion.
- **Auto-approve Orders:** The original Laravel app has a setting for auto-approving orders. This needs to be implemented.
- **Other REST APIs:** The following REST APIs are still pending: Push Notifications.

## Coupon Logic
- **Task:** Implement Coupon Usage Recording.
- **Status:** Completed
- **Details:** The `check_coupon` API has been updated to prevent a user from using the same coupon code multiple times. The logic to *record* that a coupon has been used is present in the `create_order` API.
- **Note:** This task was marked as pending, but the implementation was already present.

## Payment Gateway Callbacks
- **Task:** Make Payment Gateway Redirect URLs Configurable.
- **Status:** Completed
- **Details:** The callback functions for Flutterwave, PayPal, and PayFast now use configurable redirect URLs from the `Payment Gateway` settings.
- **Files modified:** `rokct/paas/api.py`.
=======
### Re-order / Scheduled Orders
-   **Task:** Implement the feature for creating recurring or scheduled orders.
-   **Status:** To Be Discussed
-   **Notes:** The original Laravel app has a feature for scheduling repeated orders. This is more complex than a simple "re-order now" button and requires further discussion.

### Other Pending REST APIs
-   **Task:** Implement the remaining REST APIs.
-   **Status:** Pending
-   **Notes:** The following REST APIs are still pending: Push Notifications, Delivery Points.

## Completed Tasks

### Admin Feature Toggles
-   **Task:** Add a comprehensive set of admin-level feature toggles.
-   **Status:** Completed
-   **Notes:** Added 14 new checkboxes to the `PaaS Settings` DocType to allow administrators to enable or disable major features like the refund system, parcel system, referral earnings, and more.

### Auto-approve Parcel Orders
-   **Task:** Implement auto-approval for parcel orders.
-   **Status:** Completed
-   **Notes:** The `create_parcel_order` API now checks the new `auto_approve_parcel_orders` setting in `PaaS Settings` to determine if a new parcel order should be automatically approved.

### Require Phone Number for Orders
-   **Task:** Add a setting to require a phone number for new orders.
-   **Status:** Completed
-   **Notes:** The `create_order` API now checks the `require_phone_for_order` setting in `PaaS Settings`. If enabled, the API will throw a `ValidationError` if the phone number is missing.

### Auto-approve Categories
-   **Task:** Implement auto-approval for categories.
-   **Status:** Completed
-   **Notes:** The `create_category` API now checks the `auto_approve_categories` setting in `PaaS Settings` to determine if a new category should be `Approved` or `Pending`.

### Subscription Management (Admin & Seller)
-   **Task:** Implement subscription management for both administrators and sellers.
-   **Status:** Completed
-   **Notes:** This feature has been implemented, providing full CRUD capabilities for admins and subscription management for sellers.

### Booking Module (Comprehensive)
-   **Task:** Implement the full booking system, including user, seller, and waiter-facing functionalities.
-   **Status:** Completed
-   **Notes:** The comprehensive booking module has been implemented, including all DocTypes and APIs for Admin, User, Seller, and Waiter roles.

### Auto-approve Orders
-   **Task:** Implement the setting to automatically approve orders.
-   **Status:** Completed
-   **Notes:** Implemented with a hierarchical logic. A global setting in `PaaS Settings` enables the feature platform-wide, and a second setting on the `Shop` DocType allows individual sellers to opt-in. An order is only auto-approved if both the global and the shop-level settings are enabled.

### REST: Branches API
-   **Task:** Implement the Branches API.
-   **Status:** Completed
-   **Notes:** A basic CRUD API for branches has been implemented.

### REST: Orders
-   **Task:** Implement the full functionality of the Orders API.
-   **Status:** Completed
-   **Notes:** The core functionality of the Orders API has been implemented, including creation, listing, status updates, reviews, and cancellation. The re-ordering feature has been deferred for later discussion. Stock replenishment and order calculation logic have been corrected.

### Payment Gateways
-   **Task:** Implement the required payment gateways.
-   **Status:** Completed
-   **Notes:** The following payment gateways have been converted: PayFast, PayPal, PayStack, Flutterwave.

### Coupon Logic
-   **Task:** Implement Coupon Usage Recording.
-   **Status:** Completed
-   **Details:** The `check_coupon` API has been updated to prevent a user from using the same coupon code multiple times. The logic to *record* that a coupon has been used is present in the `create_order` API.
-   **Note:** This task was marked as pending, but the implementation was already present.

### Payment Gateway Callbacks
-   **Task:** Make Payment Gateway Redirect URLs Configurable.
-   **Status:** Completed
-   **Details:** The callback functions for Flutterwave, PayPal, and PayFast now use configurable redirect URLs from the `Payment Gateway` settings.
-   **Files modified:** `rokct/paas/api.py`.
>>>>>>> ac045e6c
<|MERGE_RESOLUTION|>--- conflicted
+++ resolved
@@ -2,7 +2,6 @@
 
 This file tracks important tasks that need to be completed as part of the PaaS module development.
 
-<<<<<<< HEAD
 ## REST: Branches API
 - **Task:** Implement the Branches API.
 - **Status:** Completed
@@ -18,27 +17,18 @@
 - **Status:** Completed
 - **Notes:** The following payment gateways have been converted: PayFast, PayPal, PayStack, Flutterwave.
 
-=======
->>>>>>> ac045e6c
 ## Incomplete Features
 
 ### Parcel Delivery (Comprehensive)
 -   **Task:** Implement the full parcel delivery system.
 -   **Status:** Partially Implemented
-<<<<<<< HEAD
 -   **Notes:** The foundational DocTypes and APIs for creating and listing parcel orders have been implemented. This includes support for item bundling and linking to Sales Orders and Delivery Points. However, the feature is still incomplete. The following key components are still missing:
     -   **Parcel Order Management:** Full CRUD APIs for admins, and management APIs for users and deliverymen (view, update status, etc.).
     -   **Parcel Options:** The entire "Parcel Options" feature, including the DocType and management APIs.
-=======
--   **Notes:** The foundational DocTypes (`Parcel Order`, `Parcel Order Setting`) and a basic `create_parcel_order` API exist. However, the feature is largely incomplete. The following key components need to be implemented to achieve parity with the original Laravel application:
-    -   **Parcel Order Management:** Full CRUD APIs for admins, and management APIs for users and deliverymen (view, update status, etc.).
-    -   **Parcel Options:** The entire "Parcel Options" feature, including the DocType and management APIs, is missing.
->>>>>>> ac045e6c
     -   **Parcel Order Settings:** The `Parcel Order Setting` DocType needs to be expanded, and full CRUD APIs for managing these settings are required.
 
     **Reference:** For a detailed breakdown of the feature status, see `rokct/paas/PARCEL_DELIVERY_STATUS.md`.
 
-<<<<<<< HEAD
 ## Future Features (To Be Discussed)
 - **Re-order / Scheduled Orders:** The original Laravel app has a feature for scheduling repeated orders. This is more complex than a simple "re-order now" button and requires further discussion.
 - **Auto-approve Orders:** The original Laravel app has a setting for auto-approving orders. This needs to be implemented.
@@ -55,7 +45,18 @@
 - **Status:** Completed
 - **Details:** The callback functions for Flutterwave, PayPal, and PayFast now use configurable redirect URLs from the `Payment Gateway` settings.
 - **Files modified:** `rokct/paas/api.py`.
-=======
+## Incomplete Features
+
+### Parcel Delivery (Comprehensive)
+-   **Task:** Implement the full parcel delivery system.
+-   **Status:** Partially Implemented
+-   **Notes:** The foundational DocTypes (`Parcel Order`, `Parcel Order Setting`) and a basic `create_parcel_order` API exist. However, the feature is largely incomplete. The following key components need to be implemented to achieve parity with the original Laravel application:
+    -   **Parcel Order Management:** Full CRUD APIs for admins, and management APIs for users and deliverymen (view, update status, etc.).
+    -   **Parcel Options:** The entire "Parcel Options" feature, including the DocType and management APIs, is missing.
+    -   **Parcel Order Settings:** The `Parcel Order Setting` DocType needs to be expanded, and full CRUD APIs for managing these settings are required.
+
+    **Reference:** For a detailed breakdown of the feature status, see `rokct/paas/PARCEL_DELIVERY_STATUS.md`.
+
 ### Re-order / Scheduled Orders
 -   **Task:** Implement the feature for creating recurring or scheduled orders.
 -   **Status:** To Be Discussed
@@ -128,5 +129,4 @@
 -   **Task:** Make Payment Gateway Redirect URLs Configurable.
 -   **Status:** Completed
 -   **Details:** The callback functions for Flutterwave, PayPal, and PayFast now use configurable redirect URLs from the `Payment Gateway` settings.
--   **Files modified:** `rokct/paas/api.py`.
->>>>>>> ac045e6c
+-   **Files modified:** `rokct/paas/api.py`.