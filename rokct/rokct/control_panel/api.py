--- conflicted
+++ resolved
@@ -134,11 +134,8 @@
         "modules": [p.module for p in plan.get("modules", [])],
         "max_companies": getattr(plan, 'max_companies', 1), # Get override from plan, default to 1
         "storage_quota_gb": getattr(plan, "storage_quota_gb", 0),
-<<<<<<< HEAD
         "monthly_token_limit": getattr(plan, "monthly_token_limit", 0),
         "is_per_seat_plan": getattr(plan, "is_per_seat_plan", 0),
-=======
->>>>>>> 48e246d6
         "subscription_cache_duration": settings.subscription_cache_duration or 86400
     }
 
