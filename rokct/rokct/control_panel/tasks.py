--- conflicted
+++ resolved
@@ -576,7 +576,6 @@
         frappe.log_error(f"Failed to retry payment for subscription {subscription_name}: {e}", "Subscription Payment Retry Error")
         frappe.publish_realtime("show_alert", {"message": f"An unexpected error occurred while retrying payment for {subscription_name}. See the Error Log for details.", "indicator": "red"}, user=user)
 
-<<<<<<< HEAD
 def generate_subscription_invoices():
     """
     Generates Sales Invoices for all active, non-free subscriptions that are due for billing.
@@ -584,7 +583,7 @@
     """
     frappe.log("--- Running Monthly Subscription Invoice Generation ---", "Subscription Invoicing")
     today = getdate(nowdate())
-
+    
     subscriptions_to_invoice = frappe.get_all(
         "Company Subscription",
         filters={
@@ -613,16 +612,16 @@
             invoice = frappe.new_doc("Sales Invoice")
             invoice.customer = subscription.customer
             invoice.due_date = add_days(today, 15) # Example: due in 15 days
-
+            
             invoice.append("items", {
                 "item_code": plan.item,
                 "qty": subscription.user_quantity if getattr(plan, 'is_per_seat_plan', 0) else 1,
                 "rate": plan.cost,
             })
-
+            
             invoice.save(ignore_permissions=True)
             invoice.submit()
-
+            
             frappe.log(f"Successfully created and submitted Sales Invoice {invoice.name} for subscription {subscription.name}.", "Subscription Invoicing")
 
         except Exception as e:
@@ -657,7 +656,7 @@
             drop_tenant_site(sub_info.site_name)
         except Exception as e:
             frappe.log_error(f"Failed to drop site for failed subscription {sub_info.name}: {e}", "Provisioning Cleanup Error")
-
+            
     frappe.log("--- Failed Provisions Cleanup Complete ---", "Provisioning Cleanup")
 
 def run_weekly_maintenance():
@@ -665,7 +664,7 @@
     Performs weekly maintenance tasks, such as cleaning up old logs.
     """
     frappe.log("--- Running Weekly Maintenance ---", "Weekly Maintenance")
-
+    
     days_to_keep = 30
     cutoff_date = add_days(nowdate(), -days_to_keep)
 
@@ -677,35 +676,10 @@
         # Clean up old Activity Log entries
         frappe.db.delete("Activity Log", {"creation": ("<", cutoff_date)})
         frappe.log(f"Deleted Activity Log entries older than {days_to_keep} days.", "Weekly Maintenance")
-
+        
         frappe.db.commit()
 
     except Exception as e:
         frappe.log_error(f"An error occurred during weekly maintenance: {e}", "Weekly Maintenance Error")
 
-    frappe.log("--- Weekly Maintenance Complete ---", "Weekly Maintenance")
-=======
-def cleanup_failed_provisions():
-	"""
-	Placeholder for cleaning up resources from failed tenant provisions.
-	This task is defined in hooks.py but was not implemented.
-	"""
-	frappe.log("Running placeholder for cleanup_failed_provisions. No action taken.", "Scheduled Task Warning")
-	pass
-
-def generate_subscription_invoices():
-	"""
-	Placeholder for generating monthly subscription invoices.
-	This task is defined in hooks.py but was not implemented.
-	"""
-	frappe.log("Running placeholder for generate_subscription_invoices. No action taken.", "Scheduled Task Warning")
-	pass
-
-def run_weekly_maintenance():
-	"""
-	Placeholder for running weekly maintenance tasks on the control panel.
-	This task is defined in hooks.py but was not implemented.
-	"""
-	frappe.log("Running placeholder for run_weekly_maintenance. No action taken.", "Scheduled Task Warning")
-	pass
->>>>>>> 307c08be
+    frappe.log("--- Weekly Maintenance Complete ---", "Weekly Maintenance")