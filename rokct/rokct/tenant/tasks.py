--- conflicted
+++ resolved
@@ -13,11 +13,7 @@
         return
 
     frappe.log("Running Daily Token Usage Reset Job...", "Token Usage Job")
-<<<<<<< HEAD
 
-=======
-    
->>>>>>> 05af3c0d
     today = nowdate()
     thirty_days_ago = add_days(today, -30)
 
@@ -44,11 +40,8 @@
                 f"Failed to reset token tracker for {item.name}: {e}",
                 "Token Usage Job Failed"
             )
-<<<<<<< HEAD
 
-=======
     
->>>>>>> 05af3c0d
     frappe.db.commit()
     frappe.log("Token Usage Reset Job Complete.", "Token Usage Job")
 
