# Copyright (c) 2025 ROKCT Holdings
# For license information, please see license.txt
import frappe
<<<<<<< HEAD
from frappe.utils import now_datetime, add_days, getdate, nowdate
from rokct.tenant.utils import send_tenant_email

def reset_monthly_token_usage():
    """
    Checks all token usage trackers and resets the count if the 30-day
    period has elapsed. Runs as a daily background job.
=======
import json
from frappe.utils import now_datetime
from rokct.tenant.utils import send_tenant_email

def report_active_user_count():
    """
    Counts the number of active users on the tenant site and reports it
    to the control panel for per-seat billing calculations.
    This is run daily by the scheduler on tenant sites.
>>>>>>> 48e246d6
    """
    if frappe.conf.get("app_role") != "tenant":
        return

<<<<<<< HEAD
    frappe.log("Running Daily Token Usage Reset Job...", "Token Usage Job")

    today = nowdate()
    thirty_days_ago = add_days(today, -30)

    trackers_to_reset = frappe.get_all(
        "Token Usage Tracker",
        filters={"period_start_date": ("<=", thirty_days_ago)},
        fields=["name"]
    )

    if not trackers_to_reset:
        frappe.log("No token trackers due for a reset.", "Token Usage Job")
        return

    frappe.log(f"Found {len(trackers_to_reset)} token trackers to reset.", "Token Usage Job")

    for item in trackers_to_reset:
        try:
            tracker = frappe.get_doc("Token Usage Tracker", item.name)
            tracker.current_period_usage = 0
            tracker.period_start_date = today
            tracker.save(ignore_permissions=True)
        except Exception as e:
            frappe.log_error(
                f"Failed to reset token tracker for {item.name}: {e}",
                "Token Usage Job Failed"
            )

    frappe.db.commit()
    frappe.log("Token Usage Reset Job Complete.", "Token Usage Job")


def update_storage_usage():
    """
    Calculates the total storage usage for the site and updates the
    Storage Settings singleton. Runs as a daily background job.
    """
    if frappe.conf.get("app_role") != "tenant":
        return

    frappe.log("Running Daily Storage Usage Calculation Job...", "Storage Usage Job")

    try:
        # Calculate total file size in bytes from the database
        total_size_bytes = frappe.db.sql("SELECT SUM(file_size) FROM `tabFile`")[0][0] or 0

        # Convert bytes to megabytes for storing
        total_size_mb = total_size_bytes / (1024 * 1024)

        # Update the singleton doctype
        storage_settings = frappe.get_doc("Storage Settings")
        storage_settings.current_storage_usage_mb = total_size_mb
        storage_settings.save(ignore_permissions=True)
        frappe.db.commit()

        frappe.log(f"Successfully updated storage usage to {total_size_mb:.2f} MB.", "Storage Usage Job")

    except Exception as e:
        frappe.db.rollback()
        frappe.log_error(
            f"An unexpected error occurred during storage usage calculation: {e}\\n{frappe.get_traceback()}",
            "Storage Usage Job Failed"
=======
    frappe.log("Running Daily User Count Reporting Job...", "User Count Report")

    try:
        # 1. Count active (enabled) users
        active_user_count = frappe.db.count("User", {"enabled": 1})
        frappe.log(f"Found {active_user_count} active users.", "User Count Report")

        # 2. Get credentials to talk to the control panel
        settings = frappe.get_single("Subscription Settings")
        control_plane_url = settings.get("control_plane_url")
        api_secret = settings.get_password("api_secret")

        if not control_plane_url or not api_secret:
            frappe.log_error(
                "Control Plane URL or API Secret is not set in Subscription Settings. Cannot report user count.",
                "User Count Report Failed"
            )
            return

        # 3. Make the API call
        api_url = f"{control_plane_url}/api/method/rokct.rokct.control_panel.api.update_user_count"
        headers = {
            "Content-Type": "application/json",
            "X-Rokct-Secret": api_secret
        }
        data = {
            "user_count": active_user_count
        }

        response = frappe.make_post_request(api_url, headers=headers, data=json.dumps(data))

        if response.get("status") == "success":
            frappe.log(
                f"Successfully reported user count of {active_user_count} to the control panel.",
                "User Count Report"
            )
        else:
            error_message = response.get("message") if isinstance(response, dict) else str(response)
            frappe.log_error(
                f"Failed to report user count to control panel. Status: {response.get('status')}, Message: {error_message}",
                "User Count Report Failed"
            )

    except Exception as e:
        frappe.log_error(
            f"An unexpected error occurred during user count reporting: {e}\n{frappe.get_traceback()}",
            "User Count Report Failed"
>>>>>>> 48e246d6
        )

def disable_expired_support_users():
    """
    Find and disable temporary support users whose access has expired.
    This is run daily by the scheduler on tenant sites.
    """
    if frappe.conf.get("app_role") != "tenant":
        return

    print("Running Daily Expired Support User Cleanup Job...")

    expired_users = frappe.get_all("User",
        filters={
            "enabled": 1,
            "temporary_user_expires_on": ["<", now_datetime()]
        },
        fields=["name", "email", "first_name"]
    )

    if not expired_users:
        print("No expired support users to disable.")
        return

    print(f"Found {len(expired_users)} expired support users to disable...")

    # Get all system managers to notify them
    system_managers = frappe.get_all("User",
        filters={"role_profile_name": "System Manager", "enabled": 1},
        fields=["email"]
    )
    recipients = [user.email for user in system_managers]

    if not recipients:
        print("No System Managers found to notify.")
        # Still proceed to disable the user, but log it
        frappe.log_error("No System Managers found to notify about expired support user.", "Support User Expiration")


    for user_info in expired_users:
        try:
            user = frappe.get_doc("User", user_info.name)
            user.enabled = 0
            user.save(ignore_permissions=True)

            frappe.db.commit()
            print(f"  - Disabled expired support user: {user.email}")

            if recipients:
                email_context = {
                    "support_user_name": user.full_name,
                    "support_user_email": user.email,
                    "disabled_at": now_datetime().strftime("%Y-%m-%d %H:%M:%S")
                }
                send_tenant_email(
                    recipients=recipients,
                    template="Support User Expired",
                    args=email_context,
                    now=True
                )
                print(f"  - Sent expiration notification to System Managers for {user.email}")

        except Exception as e:
            frappe.db.rollback()
            frappe.log_error(frappe.get_traceback(), f"Failed to disable expired support user {user_info.email}")

    print("Expired Support User Cleanup Job Complete.")
<|MERGE_RESOLUTION|>--- conflicted
+++ resolved
@@ -1,7 +1,6 @@
 # Copyright (c) 2025 ROKCT Holdings
 # For license information, please see license.txt
 import frappe
-<<<<<<< HEAD
 from frappe.utils import now_datetime, add_days, getdate, nowdate
 from rokct.tenant.utils import send_tenant_email
 
@@ -9,24 +8,12 @@
     """
     Checks all token usage trackers and resets the count if the 30-day
     period has elapsed. Runs as a daily background job.
-=======
-import json
-from frappe.utils import now_datetime
-from rokct.tenant.utils import send_tenant_email
-
-def report_active_user_count():
-    """
-    Counts the number of active users on the tenant site and reports it
-    to the control panel for per-seat billing calculations.
-    This is run daily by the scheduler on tenant sites.
->>>>>>> 48e246d6
     """
     if frappe.conf.get("app_role") != "tenant":
         return
 
-<<<<<<< HEAD
     frappe.log("Running Daily Token Usage Reset Job...", "Token Usage Job")
-
+    
     today = nowdate()
     thirty_days_ago = add_days(today, -30)
 
@@ -53,7 +40,7 @@
                 f"Failed to reset token tracker for {item.name}: {e}",
                 "Token Usage Job Failed"
             )
-
+    
     frappe.db.commit()
     frappe.log("Token Usage Reset Job Complete.", "Token Usage Job")
 
@@ -88,55 +75,6 @@
         frappe.log_error(
             f"An unexpected error occurred during storage usage calculation: {e}\\n{frappe.get_traceback()}",
             "Storage Usage Job Failed"
-=======
-    frappe.log("Running Daily User Count Reporting Job...", "User Count Report")
-
-    try:
-        # 1. Count active (enabled) users
-        active_user_count = frappe.db.count("User", {"enabled": 1})
-        frappe.log(f"Found {active_user_count} active users.", "User Count Report")
-
-        # 2. Get credentials to talk to the control panel
-        settings = frappe.get_single("Subscription Settings")
-        control_plane_url = settings.get("control_plane_url")
-        api_secret = settings.get_password("api_secret")
-
-        if not control_plane_url or not api_secret:
-            frappe.log_error(
-                "Control Plane URL or API Secret is not set in Subscription Settings. Cannot report user count.",
-                "User Count Report Failed"
-            )
-            return
-
-        # 3. Make the API call
-        api_url = f"{control_plane_url}/api/method/rokct.rokct.control_panel.api.update_user_count"
-        headers = {
-            "Content-Type": "application/json",
-            "X-Rokct-Secret": api_secret
-        }
-        data = {
-            "user_count": active_user_count
-        }
-
-        response = frappe.make_post_request(api_url, headers=headers, data=json.dumps(data))
-
-        if response.get("status") == "success":
-            frappe.log(
-                f"Successfully reported user count of {active_user_count} to the control panel.",
-                "User Count Report"
-            )
-        else:
-            error_message = response.get("message") if isinstance(response, dict) else str(response)
-            frappe.log_error(
-                f"Failed to report user count to control panel. Status: {response.get('status')}, Message: {error_message}",
-                "User Count Report Failed"
-            )
-
-    except Exception as e:
-        frappe.log_error(
-            f"An unexpected error occurred during user count reporting: {e}\n{frappe.get_traceback()}",
-            "User Count Report Failed"
->>>>>>> 48e246d6
         )
 
 def disable_expired_support_users():
@@ -204,3 +142,4 @@
             frappe.log_error(frappe.get_traceback(), f"Failed to disable expired support user {user_info.email}")
 
     print("Expired Support User Cleanup Job Complete.")
+
