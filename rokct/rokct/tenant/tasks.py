--- conflicted
+++ resolved
@@ -1,146 +1,597 @@
+# Copyright (c) 2025 ROKCT Holdings
+# For license information, please see license.txt
+
 import frappe
-from frappe.utils import now_datetime
-from rokct.tenant.utils import send_tenant_email
-
-<<<<<<< HEAD
-=======
-def reset_monthly_token_usage():
-    """
-    Checks all token usage trackers and resets the count if the 30-day
-    period has elapsed. Runs as a daily background job.
-    """
-    if frappe.conf.get("app_role") != "tenant":
+import os
+import json
+import stripe
+import subprocess
+import requests
+import time
+from datetime import datetime, timedelta
+from frappe.utils import nowdate, add_days, getdate, add_months, add_years, now_datetime, get_datetime
+from .paystack_controller import PaystackController
+
+def _log_and_notify(site_name, log_messages, success, subject_prefix):
+    status = "SUCCESS" if success else "FAILURE"
+    subject = f"{subject_prefix} for {site_name}: {status}"
+    log_content = "\n".join(log_messages)
+
+    if not success:
+        frappe.log_error(message=log_content, title=subject)
+
+    try:
+        admin_email = frappe.db.get_single_value("System Settings", "email")
+        if not admin_email:
+            print("--- No admin email configured in System Settings. Skipping email notification. ---")
+            return
+
+        frappe.sendmail(
+            recipients=[admin_email],
+            subject=subject,
+            message=log_content,
+            now=True
+        )
+        print(f"--- {subject_prefix} notification email sent to {admin_email} ---")
+    except Exception as e:
+        print(f"--- FAILED to send {subject_prefix} notification email. Reason: {e} ---")
+        frappe.log_error(f"Failed to send {subject_prefix} notification email for site {site_name}", "Email Error")
+
+def create_tenant_site_job(subscription_id, site_name, user_details, synchronous=False):
+    """
+    Creates the tenant site, installs apps, and sets initial config.
+    If `synchronous` is True, it will not enqueue the final setup job,
+    allowing the caller to run it directly for debugging.
+    """
+    logs = [f"--- Starting Site Creation for {site_name} at {now_datetime()} ---"]
+    success = False
+    subscription = frappe.get_doc("Company Subscription", subscription_id)
+
+    try:
+        bench_path = frappe.conf.get("bench_path")
+        if not bench_path:
+            raise frappe.ValidationError("`bench_path` not set in control plane site_config.json")
+        logs.append(f"Using bench path: {bench_path}")
+
+        admin_password = frappe.generate_hash(length=16)
+        db_root_password = frappe.conf.get("db_root_password")
+
+        logs.append(f"\nStep 1: Preparing 'bench new-site' command for '{site_name}'...")
+        command = ["bench", "new-site", site_name, "--db-name", site_name.replace(".", "_"), "--admin-password", admin_password]
+        if db_root_password:
+            logs.append("Found db_root_password. Adding to command.")
+            command.extend(["--mariadb-root-password", db_root_password])
+
+        process = subprocess.run(command, cwd=bench_path, capture_output=True, text=True, timeout=300)
+        logs.append(f"--- 'bench new-site' STDOUT ---\n{process.stdout or 'No standard output.'}")
+        logs.append(f"--- 'bench new-site' STDERR ---\n{process.stderr or 'No standard error.'}")
+        process.check_returncode()
+        logs.append(f"SUCCESS: Site '{site_name}' created.")
+
+        plan = frappe.get_doc("Subscription Plan", subscription.plan)
+        if not plan:
+            raise frappe.ValidationError(f"FATAL: Subscription Plan '{subscription.plan}' not found.")
+
+        plan_modules = plan.get("modules") or []
+        plan_apps = [d.module for d in plan_modules]
+        common_apps = ["frappe", "erpnext", "payments", "swagger", "rokct"]
+        final_apps = list(dict.fromkeys(common_apps + plan_apps))
+        if "rokct" in final_apps:
+            final_apps.remove("rokct")
+            final_apps.append("rokct")
+
+        apps_txt_path = os.path.join(bench_path, "sites", site_name, "apps.txt")
+        with open(apps_txt_path, "w") as f:
+            f.write("\n".join(final_apps))
+        logs.append(f"SUCCESS: Created site-specific apps.txt.")
+
+        logs.append("\nStep 2: Installing apps...")
+        for app in final_apps:
+            logs.append(f"  - Installing '{app}'...")
+            subprocess.run(["bench", "--site", site_name, "install-app", app], cwd=bench_path, check=True, capture_output=True, text=True)
+            logs.append(f"  - SUCCESS: Installed '{app}'.")
+
+        logs.append("\nStep 3: Setting app_role...")
+        subprocess.run(["bench", "--site", site_name, "set-config", "app_role", "tenant"], cwd=bench_path, check=True, capture_output=True, text=True)
+        logs.append("SUCCESS: app_role set to 'tenant'.")
+
+        subscription.status = "Provisioning"
+        subscription.save(ignore_permissions=True)
+        frappe.db.commit()
+        logs.append("\nSUCCESS: Site created. Enqueuing final setup job.")
+
+        success = True
+        if not synchronous:
+            frappe.enqueue("rokct.rokct.control_panel.tasks.complete_tenant_setup", queue="long", timeout=1500, subscription_id=subscription.name, site_name=site_name, user_details=user_details)
+            logs.append("\nSUCCESS: Site created. Enqueued final setup job.")
+        else:
+            logs.append("\nSUCCESS: Site created. Skipping enqueue for synchronous execution.")
+
+    except (subprocess.CalledProcessError, subprocess.TimeoutExpired, Exception) as e:
+        error_message = f"STDOUT: {getattr(e, 'stdout', 'N/A')}\nSTDERR: {getattr(e, 'stderr', 'N/A')}\nTRACEBACK: {frappe.get_traceback()}"
+        logs.append(f"\n--- FATAL ERROR ---\n{error_message}")
+        frappe.delete_doc("Company Subscription", subscription.name, ignore_permissions=True, force=True)
+        frappe.db.commit()
+        logs.append(f"CLEANUP: Deleted failed subscription record {subscription.name}.")
+
+    finally:
+        _log_and_notify(site_name, logs, success, "Site Creation")
+
+def complete_tenant_setup(subscription_id, site_name, user_details):
+    logs = []
+    def log_and_print(message):
+        print(message)
+        logs.append(str(message))
+
+    log_and_print(f"--- Starting Final Tenant Setup for {site_name} at {now_datetime()} ---")
+    success = False
+    max_retries = 5
+    retry_delay = 30
+
+    for i in range(max_retries):
+        log_and_print(f"\n--- Attempt {i+1} of {max_retries} ---")
+        try:
+            bench_path = frappe.conf.get("bench_path")
+            if not bench_path:
+                raise frappe.ValidationError("`bench_path` not set in control plane site_config.json")
+
+            subscription = frappe.get_doc("Company Subscription", subscription_id)
+            api_secret = subscription.get_password("api_secret")
+            login_redirect_url = (subscription.custom_login_redirect_url or frappe.db.get_single_value("Subscription Settings", "marketing_site_login_url") or frappe.db.get_single_value("Subscription Settings", "default_login_redirect_url"))
+
+            expected_keys = [
+                "email", "password", "first_name", "last_name", "company_name",
+                "currency", "country", "verification_token"
+            ]
+            kwargs = {k: v for k, v in user_details.items() if k in expected_keys}
+            kwargs.update({
+                "api_secret": api_secret,
+                "control_plane_url": frappe.utils.get_url(),
+                "login_redirect_url": login_redirect_url
+            })
+
+            command = [
+                "bench", "--site", site_name, "execute",
+                "rokct.rokct.tenant.api.initial_setup",
+                "--kwargs", json.dumps(kwargs)
+            ]
+            log_and_print(f"Executing command: {' '.join(command)}")
+
+            process = subprocess.run(command, cwd=bench_path, capture_output=True, text=True, check=True, timeout=180)
+            log_and_print(f"--- 'bench execute' STDOUT ---\n{process.stdout or 'No standard output.'}")
+            log_and_print(f"--- 'bench execute' STDERR ---\n{process.stderr or 'No standard error.'}")
+
+            response_json = json.loads(process.stdout) if process.stdout else {}
+            status = response_json.get("status")
+
+            if status in ["success", "warning"]:
+                if status == "success":
+                    log_and_print("SUCCESS: Tenant setup function executed successfully.")
+                else:
+                    log_and_print(f"NOTE: Tenant setup function returned a warning: {response_json.get('message')}. This is expected on retry.")
+
+                plan = frappe.get_doc("Subscription Plan", subscription.plan)
+                if plan.cost == 0:
+                    subscription.status = "Free"
+                elif getattr(plan, "trial_period_days", 0) > 0:
+                    subscription.status = "Trialing"
+                else:
+                    subscription.status = "Active"
+                subscription.save(ignore_permissions=True)
+                frappe.db.commit()
+                log_and_print(f"Subscription status updated to '{subscription.status}'.")
+
+                scheme = frappe.conf.get("tenant_site_scheme", "http")
+                verification_url = f"{scheme}://{site_name}/api/method/rokct.tenant.api.verify_my_email?token={user_details['verification_token']}"
+                email_context = {
+                    "first_name": user_details["first_name"],
+                    "company_name": user_details["company_name"],
+                    "verification_url": verification_url
+                }
+
+                try:
+                    log_and_print(f"Attempting to send welcome email to {user_details['email']}...")
+                    frappe.sendmail(recipients=[user_details["email"]], template_name="New User Welcome", args=email_context, now=True)
+                    log_and_print("SUCCESS: Welcome email sent.")
+                except Exception as e:
+                    log_and_print(f"WARNING: Could not send welcome email. Reason: {e}")
+
+                success = True
+                return
+            else:
+                message = response_json.get('message') if isinstance(response_json, dict) else str(response_json)
+                log_and_print(f"WARNING: Tenant setup function failed with message: {message}")
+
+        except subprocess.CalledProcessError as e:
+            log_and_print(f"CRITICAL: The 'bench execute' command failed.")
+            log_and_print(f"STDOUT: {e.stdout}")
+            log_and_print(f"STDERR: {e.stderr}")
+        except Exception as e:
+            log_and_print(f"CRITICAL: An unexpected error occurred. Reason: {e}")
+            log_and_print(f"TRACEBACK: {frappe.get_traceback()}")
+
+        log_and_print(f"Retrying in {retry_delay} seconds...")
+        time.sleep(retry_delay)
+
+    _handle_failed_setup(subscription_id, site_name, logs)
+
+def _handle_failed_setup(subscription_id, site_name, logs):
+    logs.append("\n--- CRITICAL: All attempts to setup tenant have failed. ---")
+
+    subscription = frappe.get_doc("Company Subscription", subscription_id)
+    subscription.status = "Setup Failed"
+    subscription.save(ignore_permissions=True)
+    frappe.db.commit()
+    logs.append(f"Subscription status set to 'Setup Failed'.")
+
+    _log_and_notify(site_name, logs, False, "Critical Tenant Setup Failure")
+
+def drop_tenant_site(site_name):
+    """
+    Drops a tenant site and its database. This is a destructive, irreversible action.
+    """
+    logs = []
+    def log_and_print(message):
+        print(message)
+        logs.append(str(message))
+
+    log_and_print(f"--- Starting Site Deletion for {site_name} at {now_datetime()} ---")
+    success = False
+
+    try:
+        bench_path = frappe.conf.get("bench_path")
+        if not bench_path:
+            raise frappe.ValidationError("`bench_path` not set in control plane site_config.json")
+        log_and_print(f"DEBUG: Using bench path: {bench_path}")
+
+        sites_dir = os.path.join(bench_path, "sites")
+        log_and_print(f"DEBUG: Checking for site directory in: {sites_dir}")
+
+        site_path = os.path.join(sites_dir, site_name)
+        log_and_print(f"DEBUG: Full site path being checked: {site_path}")
+
+        if not os.path.exists(site_path):
+            log_and_print(f"WARNING: Site directory '{site_path}' does not exist. Nothing to do.")
+            success = True
+            return
+
+        db_root_password = frappe.conf.get("db_root_password")
+
+        log_and_print(f"\nStep 1: Preparing 'bench drop-site' command for '{site_name}'...")
+        command = ["bench", "drop-site", site_name, "--force"]
+
+        if db_root_password:
+            log_and_print("Found db_root_password. Adding to command.")
+            command.extend(["--mariadb-root-password", db_root_password])
+
+        log_and_print(f"DEBUG: Executing command: {' '.join(command)}")
+        process = subprocess.run(command, cwd=bench_path, capture_output=True, text=True, timeout=180)
+        log_and_print(f"--- 'bench drop-site' STDOUT ---\n{process.stdout or 'No standard output.'}")
+        log_and_print(f"--- 'bench drop-site' STDERR ---\n{process.stderr or 'No standard error.'}")
+
+        if os.path.exists(site_path):
+            if process.returncode != 0:
+                process.check_returncode()
+            else:
+                raise Exception(f"`bench drop-site` command completed with exit code 0, but the site directory '{site_path}' still exists.")
+
+        log_and_print(f"SUCCESS: Site '{site_name}' and its database have been dropped.")
+
+        try:
+            subscription_name = frappe.db.get_value("Company Subscription", {"site_name": site_name}, "name")
+            if subscription_name:
+                subscription = frappe.get_doc("Company Subscription", subscription_name)
+                subscription.status = "Dropped"
+                subscription.save(ignore_permissions=True)
+                frappe.db.commit()
+                log_and_print(f"SUCCESS: Updated subscription '{subscription_name}' status to 'Dropped'.")
+            else:
+                log_and_print(f"INFO: No active subscription found for site '{site_name}'. No status to update.")
+        except Exception as sub_e:
+            log_and_print(f"WARNING: Site was dropped, but failed to update subscription status. Reason: {sub_e}")
+
+        success = True
+
+    except (subprocess.CalledProcessError, subprocess.TimeoutExpired, Exception) as e:
+        error_message = f"STDOUT: {getattr(e, 'stdout', 'N/A')}\nSTDERR: {getattr(e, 'stderr', 'N/A')}\nTRACEBACK: {frappe.get_traceback()}"
+        log_and_print(f"\n--- FATAL ERROR during site deletion ---\n{error_message}")
+        success = False
+
+    finally:
+        _log_and_notify(site_name, logs, success, "Site Deletion")
+
+def cleanup_unverified_tenants():
+    """
+    Finds and cancels subscriptions that have not been email-verified
+    within a specific timeframe after their creation.
+    """
+    frappe.log("Running Cleanup for Unverified Tenants...")
+    verification_period_days = 3
+    cutoff_date = add_days(nowdate(), -verification_period_days)
+
+    unverified_subscriptions = frappe.get_all(
+        "Company Subscription",
+        filters={
+            "status": ["in", ["Active", "Trialing", "Provisioning"]],
+            "email_verified_on": ("is", "not set"),
+            "subscription_start_date": ("<=", cutoff_date)
+        },
+        fields=["name", "customer", "site_name", "subscription_start_date"]
+    )
+
+    if not unverified_subscriptions:
+        frappe.log("No unverified subscriptions found that require cleanup. Exiting.")
         return
 
-    frappe.log("Running Daily Token Usage Reset Job...", "Token Usage Job")
-
-    today = nowdate()
-    thirty_days_ago = add_days(today, -30)
-
-    trackers_to_reset = frappe.get_all(
-        "Token Usage Tracker",
-        filters={"period_start_date": ("<=", thirty_days_ago)},
-        fields=["name"]
-    )
-
-    if not trackers_to_reset:
-        frappe.log("No token trackers due for a reset.", "Token Usage Job")
+    frappe.log(f"Found {len(unverified_subscriptions)} unverified subscriptions to cancel.")
+
+    for sub_data in unverified_subscriptions:
+        try:
+            subscription = frappe.get_doc("Company Subscription", sub_data.name)
+            subscription.status = "Canceled"
+            subscription.save(ignore_permissions=True)
+            frappe.db.commit()
+
+            log_message = (
+                f"Canceled subscription {subscription.name} for customer '{sub_data.customer}' "
+                f"(Site: {sub_data.site_name}) due to missing email verification. "
+                f"Start date: {sub_data.subscription_start_date}."
+            )
+            frappe.log(log_message, title="Subscription Canceled (No Verification)")
+
+        except Exception as e:
+            error_message = (
+                f"Failed to cancel unverified subscription {sub_data.name}. "
+                f"Reason: {e}\n{frappe.get_traceback()}"
+            )
+            frappe.log_error(message=error_message, title="Subscription Cleanup Failed")
+
+    frappe.log("--- Unverified Tenant Cleanup Complete ---")
+
+def manage_daily_subscriptions():
+    """
+    Manages the daily lifecycle of all subscriptions by breaking the process into focused steps.
+    """
+    frappe.log("--- Running Daily Subscription Management ---", "Subscription Management")
+    today = getdate(nowdate())
+
+    _send_trial_ending_soon_reminders(today)
+    _handle_trial_expirations(today)
+    _handle_free_plan_renewals(today)
+    _handle_paid_plan_renewals(today)
+    _handle_grace_period_retries(today)
+
+    frappe.log("--- Daily Subscription Management Complete ---", "Subscription Management")
+
+def _send_subscription_notification(subscription, template_name, context=None):
+    """Sends a standardized email notification to the customer of a subscription."""
+    if not subscription or not template_name:
         return
 
-    frappe.log(f"Found {len(trackers_to_reset)} token trackers to reset.", "Token Usage Job")
-
-    for item in trackers_to_reset:
-        try:
-            tracker = frappe.get_doc("Token Usage Tracker", item.name)
-            tracker.current_period_usage = 0
-            tracker.period_start_date = today
-            tracker.save(ignore_permissions=True)
+    try:
+        customer = frappe.get_doc("Customer", subscription.customer)
+        plan = frappe.get_doc("Subscription Plan", subscription.plan)
+
+        email_context = {
+            "first_name": customer.customer_name.split(" ")[0],
+            "company_name": customer.name,
+            "plan_name": plan.name,
+        }
+        if context:
+            email_context.update(context)
+
+        frappe.enqueue(
+            "frappe.sendmail",
+            queue="short",
+            recipients=[customer.customer_primary_email],
+            template=template_name,
+            args=email_context,
+            now=True
+        )
+        frappe.log(f"Enqueued '{template_name}' email for subscription {subscription.name}.", "Subscription Management")
+    except Exception as e:
+        frappe.log_error(f"Failed to enqueue '{template_name}' email for subscription {subscription.name}: {e}", "Subscription Management Error")
+
+def _send_trial_ending_soon_reminders(today):
+    TRIAL_REMINDER_DAYS = 3
+    reminder_date = add_days(today, TRIAL_REMINDER_DAYS)
+
+    expiring_trials = frappe.get_all("Company Subscription", filters={"status": "Trialing", "trial_ends_on": reminder_date}, fields=["name", "customer", "plan"])
+    if not expiring_trials: return
+
+    frappe.log(f"Found {len(expiring_trials)} trials ending in {TRIAL_REMINDER_DAYS} days. Sending reminders.", "Subscription Management")
+    for sub_info in expiring_trials:
+        subscription = frappe.get_doc("Company Subscription", sub_info.name)
+        _send_subscription_notification(subscription, "Trial Ending Soon")
+
+def _handle_trial_expirations(today):
+    expiring_trials = frappe.get_all("Company Subscription", filters={"status": "Trialing", "trial_ends_on": ("<=", today)}, fields=["name", "customer", "plan"])
+    if not expiring_trials: return
+
+    frappe.log(f"Found {len(expiring_trials)} expiring trial subscriptions to process.", "Subscription Management")
+    for sub_info in expiring_trials:
+        try:
+            subscription = frappe.get_doc("Company Subscription", sub_info.name)
+            has_payment_method = frappe.db.get_value("Customer", sub_info.customer, "paystack_authorization_code")
+
+            if has_payment_method:
+                subscription.status = "Active"
+                plan = frappe.get_doc("Subscription Plan", sub_info.plan)
+                subscription.next_billing_date = add_months(today, 1) if plan.billing_cycle == 'Month' else add_years(today, 1)
+                subscription.trial_ends_on = None
+            else:
+                original_plan_name = subscription.plan
+                subscription.previous_plan = original_plan_name
+                subscription.status = "Downgraded"
+                subscription.plan = 'Free-Monthly'
+                subscription.trial_ends_on = None
+                subscription.next_billing_date = None
+                _send_subscription_notification(subscription, "Subscription Changed", {"old_plan": original_plan_name, "new_plan": "Free-Monthly"})
+
+            subscription.save(ignore_permissions=True)
+            frappe.db.commit()
         except Exception as e:
-            frappe.log_error(
-                f"Failed to reset token tracker for {item.name}: {e}",
-                "Token Usage Job Failed"
+            frappe.log_error(f"Failed to process trial expiration for {sub_info.name}: {e}", "Subscription Management Error")
+
+def _handle_free_plan_renewals(today):
+    free_renewal_filters = {"status": "Free", "next_billing_date": ("<=", today)}
+    subscriptions_for_free_renewal = frappe.get_all("Company Subscription", filters=free_renewal_filters, fields=["name", "plan"])
+    if not subscriptions_for_free_renewal: return
+
+    frappe.log(f"Found {len(subscriptions_for_free_renewal)} free subscriptions for auto-renewal.", "Subscription Management")
+    for sub_info in subscriptions_for_free_renewal:
+        try:
+            subscription = frappe.get_doc("Company Subscription", sub_info.name)
+            plan = frappe.get_doc("Subscription Plan", sub_info.plan)
+            subscription.next_billing_date = add_months(today, 1) if plan.billing_cycle == 'Month' else add_years(today, 1)
+            subscription.save(ignore_permissions=True)
+            frappe.db.commit()
+        except Exception as e:
+            frappe.log_error(f"Failed to auto-renew free subscription {sub_info.name}: {e}", "Subscription Management Error")
+
+def _handle_paid_plan_renewals(today):
+    renewal_filters = {"status": "Active", "next_billing_date": ("<=", today)}
+    subscriptions_for_renewal = frappe.get_all("Company Subscription", filters=renewal_filters, fields=["name", "customer", "plan"])
+    if not subscriptions_for_renewal: return
+
+    paystack_controller = PaystackController()
+    frappe.log(f"Found {len(subscriptions_for_renewal)} active paid subscriptions for renewal.", "Subscription Management")
+    for sub_info in subscriptions_for_renewal:
+        try:
+            subscription = frappe.get_doc("Company Subscription", sub_info.name)
+            plan = frappe.get_doc("Subscription Plan", sub_info.plan)
+
+            # Start with the base plan cost
+            final_cost = plan.cost or 0
+
+            # Add costs for recurring add-ons that match the plan's billing cycle
+            for purchased_add_on in subscription.get("purchased_add_ons", []):
+                add_on_doc = frappe.get_doc("Add-on", purchased_add_on.add_on)
+                if add_on_doc.billing_type == "Recurring" and add_on_doc.billing_cycle == plan.billing_cycle:
+                    final_cost += add_on_doc.cost
+
+            if final_cost == 0:
+                continue
+
+            customer = frappe.get_doc("Customer", sub_info.customer)
+            payment_result = paystack_controller.charge_customer(customer.customer_primary_email, final_cost, plan.currency)
+
+            if payment_result.get("success"):
+                subscription.next_billing_date = add_months(today, 1) if plan.billing_cycle == 'Month' else add_years(today, 1)
+                subscription.payment_retry_attempt = 0
+                _send_subscription_notification(subscription, "Payment Successful", {"amount_paid": f"{final_cost} {plan.currency}", "payment_date": today, "next_renewal_date": subscription.next_billing_date})
+            else:
+                subscription.status = "Grace Period"
+                subscription.payment_retry_attempt = 1
+                _send_subscription_notification(subscription, "Payment Failed", {"failure_reason": payment_result.get('message', 'Unknown')})
+
+            subscription.save(ignore_permissions=True)
+            frappe.db.commit()
+        except Exception as e:
+            frappe.log_error(f"Failed to process renewal for {sub_info.name}: {e}", "Subscription Management Error")
+
+def _handle_grace_period_retries(today):
+    MAX_PAYMENT_RETRIES = 3
+    RETRY_INTERVAL_DAYS = 3
+    subscriptions_in_grace = frappe.get_all("Company Subscription", filters={"status": "Grace Period"}, fields=["name", "customer", "plan", "payment_retry_attempt", "modified"])
+    if not subscriptions_in_grace: return
+
+    paystack_controller = PaystackController()
+    frappe.log(f"Found {len(subscriptions_in_grace)} subscriptions in Grace Period to check.", "Subscription Management")
+    for sub_info in subscriptions_in_grace:
+        try:
+            last_attempt_date = getdate(sub_info.modified)
+            if (today - last_attempt_date).days < RETRY_INTERVAL_DAYS:
+                continue
+
+            subscription = frappe.get_doc("Company Subscription", sub_info.name)
+            plan = frappe.get_doc("Subscription Plan", sub_info.plan)
+            customer = frappe.get_doc("Customer", sub_info.customer)
+
+            if sub_info.payment_retry_attempt >= MAX_PAYMENT_RETRIES:
+                original_plan_name = subscription.plan
+                subscription.previous_plan = original_plan_name
+                subscription.status = "Downgraded"
+                subscription.plan = 'Free-Monthly'
+                subscription.next_billing_date = None
+                subscription.payment_retry_attempt = 0
+                _send_subscription_notification(subscription, "Subscription Changed", {"old_plan": original_plan_name, "new_plan": "Free-Monthly"})
+            else:
+                # Start with the base plan cost
+                final_cost = plan.cost or 0
+
+                # Add costs for recurring add-ons that match the plan's billing cycle
+                for purchased_add_on in subscription.get("purchased_add_ons", []):
+                    add_on_doc = frappe.get_doc("Add-on", purchased_add_on.add_on)
+                    if add_on_doc.billing_type == "Recurring" and add_on_doc.billing_cycle == plan.billing_cycle:
+                        final_cost += add_on_doc.cost
+                
+                if final_cost > 0:
+                    payment_result = paystack_controller.charge_customer(customer.customer_primary_email, final_cost, plan.currency)
+                    if payment_result.get("success"):
+                        subscription.status = "Active"
+                        subscription.payment_retry_attempt = 0
+                        subscription.next_billing_date = add_months(today, 1) if plan.billing_cycle == 'Month' else add_years(today, 1)
+                        _send_subscription_notification(subscription, "Payment Successful", {"amount_paid": f"{final_cost} {plan.currency}", "payment_date": today, "next_renewal_date": subscription.next_billing_date})
+                    else:
+                        subscription.payment_retry_attempt += 1
+                        _send_subscription_notification(subscription, "Payment Failed", {"failure_reason": payment_result.get('message', 'Unknown')})
+                else: # if final_cost is 0, just reactivate
+                    subscription.status = "Active"
+                    subscription.payment_retry_attempt = 0
+                    subscription.next_billing_date = add_months(today, 1) if plan.billing_cycle == 'Month' else add_years(today, 1)
+
+            subscription.save(ignore_permissions=True)
+            frappe.db.commit()
+        except Exception as e:
+            frappe.log_error(f"Failed to process grace period for subscription {sub_info.name}: {e}", "Subscription Management Error")
+
+def retry_payment_for_subscription_job(subscription_name, user):
+    """
+    A background job that attempts to charge a customer for a single subscription renewal.
+    Notifies the calling user of the outcome.
+    """
+    try:
+        subscription = frappe.get_doc("Company Subscription", subscription_name)
+        plan = frappe.get_doc("Subscription Plan", subscription.plan)
+        customer = frappe.get_doc("Customer", subscription.customer)
+
+        if subscription.status != "Grace Period":
+            frappe.publish_realtime("show_alert", {"message": f"Subscription {subscription.name} is not in a 'Grace Period' status.", "indicator": "orange"}, user=user)
+            return
+
+        paystack_controller = PaystackController()
+
+        # Start with the base plan cost
+        final_cost = plan.cost or 0
+
+        # Add costs for recurring add-ons that match the plan's billing cycle
+        for purchased_add_on in subscription.get("purchased_add_ons", []):
+            add_on_doc = frappe.get_doc("Add-on", purchased_add_on.add_on)
+            if add_on_doc.billing_type == "Recurring" and add_on_doc.billing_cycle == plan.billing_cycle:
+                final_cost += add_on_doc.cost
+
+        if final_cost > 0:
+            payment_result = paystack_controller.charge_customer(
+                customer_email=customer.customer_primary_email,
+                amount_in_base_unit=final_cost,
+                currency=plan.currency
             )
-
-    
-    frappe.db.commit()
-    frappe.log("Token Usage Reset Job Complete.", "Token Usage Job")
-
-
-def update_storage_usage():
-    """
-    Calculates the total storage usage for the site and updates the
-    Storage Settings singleton. Runs as a daily background job.
-    """
-    if frappe.conf.get("app_role") != "tenant":
-        return
-
-    frappe.log("Running Daily Storage Usage Calculation Job...", "Storage Usage Job")
-
-    try:
-        # Calculate total file size in bytes from the database
-        total_size_bytes = frappe.db.sql("SELECT SUM(file_size) FROM `tabFile`")[0][0] or 0
-
-        # Convert bytes to megabytes for storing
-        total_size_mb = total_size_bytes / (1024 * 1024)
-
-        # Update the singleton doctype
-        storage_settings = frappe.get_doc("Storage Settings")
-        storage_settings.current_storage_usage_mb = total_size_mb
-        storage_settings.save(ignore_permissions=True)
-        frappe.db.commit()
-
-        frappe.log(f"Successfully updated storage usage to {total_size_mb:.2f} MB.", "Storage Usage Job")
+        else: # if final_cost is 0, just reactivate
+            payment_result = {"success": True}
+
+        if payment_result.get("success"):
+            subscription.status = "Active"
+            if plan.billing_cycle == 'Month':
+                subscription.next_billing_date = add_months(getdate(nowdate()), 1)
+            elif plan.billing_cycle == 'Year':
+                subscription.next_billing_date = add_years(getdate(nowdate()), 1)
+            subscription.save(ignore_permissions=True)
+            frappe.db.commit()
+            frappe.publish_realtime("show_alert", {"message": f"Payment for {subscription.name} was successful. Status is now 'Active'.", "indicator": "green"}, user=user)
+        else:
+            frappe.publish_realtime("show_alert", {"message": f"Payment for {subscription.name} failed again. Reason: {payment_result.get('message')}", "indicator": "red"}, user=user)
 
     except Exception as e:
-        frappe.db.rollback()
-        frappe.log_error(
-            f"An unexpected error occurred during storage usage calculation: {e}\\n{frappe.get_traceback()}",
-            "Storage Usage Job Failed"
-        )
-
->>>>>>> 00221582
-def disable_expired_support_users():
-    """
-    Find and disable temporary support users whose access has expired.
-    This is run daily by the scheduler on tenant sites.
-    """
-    if frappe.conf.get("app_role") != "tenant":
-        return
-
-    print("Running Daily Expired Support User Cleanup Job...")
-
-    expired_users = frappe.get_all("User",
-        filters={
-            "enabled": 1,
-            "temporary_user_expires_on": ["<", now_datetime()]
-        },
-        fields=["name", "email", "first_name"]
-    )
-
-    if not expired_users:
-        print("No expired support users to disable.")
-        return
-
-    print(f"Found {len(expired_users)} expired support users to disable...")
-
-    # Get all system managers to notify them
-    system_managers = frappe.get_all("User",
-        filters={"role_profile_name": "System Manager", "enabled": 1},
-        fields=["email"]
-    )
-    recipients = [user.email for user in system_managers]
-
-    if not recipients:
-        print("No System Managers found to notify.")
-        # Still proceed to disable the user, but log it
-        frappe.log_error("No System Managers found to notify about expired support user.", "Support User Expiration")
-
-
-    for user_info in expired_users:
-        try:
-            user = frappe.get_doc("User", user_info.name)
-            user.enabled = 0
-            user.save(ignore_permissions=True)
-
-            frappe.db.commit()
-            print(f"  - Disabled expired support user: {user.email}")
-
-            if recipients:
-                email_context = {
-                    "support_user_name": user.full_name,
-                    "support_user_email": user.email,
-                    "disabled_at": now_datetime().strftime("%Y-%m-%d %H:%M:%S")
-                }
-                send_tenant_email(
-                    recipients=recipients,
-                    template="Support User Expired",
-                    args=email_context,
-                    now=True
-                )
-                print(f"  - Sent expiration notification to System Managers for {user.email}")
-
-        except Exception as e:
-            frappe.db.rollback()
-            frappe.log_error(frappe.get_traceback(), f"Failed to disable expired support user {user_info.email}")
-
-    print("Expired Support User Cleanup Job Complete.")
+        frappe.log_error(f"Failed to retry payment for subscription {subscription_name}: {e}", "Subscription Payment Retry Error")
+        frappe.publish_realtime("show_alert", {"message": f"An unexpected error occurred while retrying payment for {subscription_name}. See the Error Log for details.", "indicator": "red"}, user=user)