import frappe

app_name = "rokct"
app_title = "ROKCT"
app_publisher = "ROKCT Holdings"
app_description = "All custom work lives here"
app_logo_url = "/assets/rokct/images/logo_dark.svg"
app_email = "admin@rokct.ai"
app_license = "mit"

# Apps
# ------------------

# required_apps = []

# Each item in the list will be shown as an app in the apps page
# add_to_apps_screen = [
#       {
#               "name": "rokct",
#               "logo": "/assets/rokct/logo.png",
#               "title": "ROKCT CUSTOMIZATIONS",
#               "route": "/rokct",
#               "has_permission": "rokct.api.permission.has_app_permission"
#       }
# ]

# Includes in <head>
# ------------------

# include js, css files in header of desk.html
# app_include_css = "/assets/rokct/css/rokct.css"
# app_include_js = "/assets/rokct/js/rokct.js"

# include js, css files in header of web template
# web_include_css = "/assets/rokct/css/rokct.css"
# web_include_js = "/assets/rokct/js/rokct.js"

# include custom scss in every website theme (without file extension ".scss")
# website_theme_scss = "rokct/public/scss/website"

# include js in page
# page_js = {"page" : "public/js/file.js"}

# include js in doctype views
# doctype_js = {"doctype" : "public/js/doctype.js"}
doctype_list_js = {
    "Company Subscription": "public/js/company_subscription_list.js"
}
# doctype_tree_js = {"doctype" : "public/js/doctype_tree.js"}
# doctype_calendar_js = {"doctype" : "public/js/doctype_calendar.js"}

# Svg Icons
# ------------------
# include app icons in desk
# app_include_icons = "rokct/public/icons.svg"

# Home Pages
# ----------

# application home page (will override Website Settings)
# home_page = "swagger"

# website user home page (by Role)
# role_home_page = {
#       "Role": "home_page"
# }

# Generators
# ----------

# automatically create page for each record of this doctype
# website_generators = ["Web Page"]

# Jinja
# ----------

# add methods and filters to jinja environment
# jinja = {
#       "methods": "rokct.utils.jinja_methods",
#       "filters": "rokct.utils.jinja_filters"
# }

# Installation
# ------------

before_install = "rokct.install.before_install"
after_install = "rokct.install.after_install"

# Uninstallation
# ------------

before_uninstall = "rokct.rokct.flutter_builder.utils.prevent_uninstall_if_build_active"
# after_uninstall = "rokct.uninstall.after_uninstall"

# Integration Setup
# ------------------
# To set up dependencies/integrations with other apps
# Name of the app being installed is passed as an argument

# before_app_install = "rokct.utils.before_app_install"
# after_app_install = "rokct.rokct.utils.update_site_apps_txt"

# Integration Cleanup
# -------------------
# To clean up dependencies/integrations with other apps
# Name of the app being uninstalled is passed as an argument

# before_app_uninstall = "rokct.utils.before_app_uninstall"
after_app_uninstall = "rokct.rokct.utils.update_site_apps_txt"

# Desk Notifications
# ------------------
# See frappe.core.notifications.get_notification_config

# notification_config = "rokct.notifications.get_notification_config"

# Permissions
# -----------
# Permissions evaluated in scripted ways

# has_permission = {
#       "Event": "frappe.desk.doctype.event.event.has_permission",
# }

# DocType Class
# ---------------
# Override standard doctype classes

override_doctype_class = {
      "File": "rokct.rokct.overrides.CustomFile"
}

# Document Events
# ---------------
# Hook on document methods and events

doc_events = {
    "Customer": {
        "on_trash": "rokct.rokct.utils.customer.on_trash_customer"
    },
    "Company Subscription": {
        "on_update": "rokct.rokct.utils.company_subscription.on_update_company_subscription"
    }
}

# Scheduled Tasks
# ---------------

def get_safe_scheduler_events():
	"""
	Safely get scheduler events by checking if frappe.conf exists.
	This prevents crashes during installation where frappe.conf is not yet available.
	"""
	# This function is called at import time, so we must be defensive.
	if not hasattr(frappe, "conf") or not frappe.conf:
		return {}

	app_role = frappe.conf.get("app_role", "tenant")
	events = {}
	if app_role == "control_panel":
		events["daily"] = [
			"rokct.rokct.control_panel.tasks.manage_daily_subscriptions",
			"rokct.rokct.control_panel.tasks.cleanup_unverified_tenants",
			"rokct.rokct.tasks.manage_daily_tenders",
			"rokct.rokct.control_panel.tasks.cleanup_failed_provisions",
		]
		events["weekly"] = ["rokct.rokct.control_panel.tasks.run_weekly_maintenance"]
		events["monthly"] = ["rokct.rokct.control_panel.tasks.generate_subscription_invoices"]
	else:  # tenant
		events["daily"] = [
			"rokct.rokct.tasks.manage_daily_tenders",
			"rokct.rokct.tenant.tasks.disable_expired_support_users",
<<<<<<< HEAD
			"rokct.rokct.tenant.tasks.update_storage_usage",
=======
			"rokct.rokct.tenant.tasks.report_active_user_count",
>>>>>>> 5ba404d1
			"rokct.paas.tasks.remove_expired_stories"
		]
	return events

scheduler_events = get_safe_scheduler_events()


# Testing
# -------

# before_tests = "rokct.install.before_tests"

# Overriding Methods
# ------------------------------
#
override_whitelisted_methods = {
    "rokct.rokct.tenant.api.get_subscription_details": "rokct.rokct.tenant.api.get_subscription_details",
    "rokct.rokct.scripts.debug_provisioning.trigger_provisioning_for_debug": "rokct.rokct.scripts.debug_provisioning.trigger_provisioning_for_debug"
}

whitelisted_methods = {
    # Control Panel APIs
    "rokct.rokct.control_panel.api.get_subscription_status": "rokct.rokct.control_panel.api.get_subscription_status",
    "rokct.rokct.control_panel.api.update_user_count": "rokct.rokct.control_panel.api.update_user_count",
    "rokct.rokct.control_panel.provisioning.provision_new_tenant": "rokct.rokct.control_panel.provisioning.provision_new_tenant",
    "rokct.rokct.control_panel.billing.save_payment_method": "rokct.rokct.control_panel.billing.save_payment_method",
    "rokct.rokct.control_panel.billing.reinstate_subscription": "rokct.rokct.control_panel.billing.reinstate_subscription",
    "rokct.rokct.control_panel.support.grant_support_access": "rokct.rokct.control_panel.support.grant_support_access",
    "rokct.rokct.control_panel.support.revoke_support_access": "rokct.rokct.control_panel.support.revoke_support_access",

    # Tenant APIs
    "rokct.rokct.tenant.api.initial_setup": "rokct.rokct.tenant.api.initial_setup",
    "rokct.rokct.tenant.api.create_temporary_support_user": "rokct.rokct.tenant.api.create_temporary_support_user",
    "rokct.rokct.tenant.api.disable_temporary_support_user": "rokct.rokct.tenant.api.disable_temporary_support_user",
    "rokct.rokct.tenant.api.create_sales_invoice": "rokct.rokct.tenant.api.create_sales_invoice",
    "rokct.rokct.tenant.api.log_frontend_error": "rokct.rokct.tenant.api.log_frontend_error",
    "rokct.rokct.tenant.api.get_subscription_details": "rokct.rokct.tenant.api.get_subscription_details",
    "rokct.rokct.scripts.setup_control_panel.configure_control_panel": "rokct.rokct.scripts.setup_control_panel.configure_control_panel"
}
#
# each overriding function accepts a `data` argument;
# generated from the base implementation of the doctype dashboard,
# along with any modifications made in other Frappe apps
override_doctype_dashboards = {
      "Competitor": "rokct.rokct.doctype.competitor.competitor.get_dashboard_data"
}

fixtures = [
    "Property Setter",
    "Role",
    "Role Permission",
    "Custom Field",
    "Workspace",
    "DocType Card",
    "Dashboard Chart",
    "Dashboard Chart Source",
    "Shortcut",
    "Tender Category",
    "Province",
    "Organ of State",
    "Tender Type",
    "Email Template"
]

# exempt linked doctypes from being automatically cancelled
#
# auto_cancel_exempted_doctypes = ["Auto Repeat"]

# Ignore links to specified DocTypes when deleting documents
# -----------------------------------------------------------

ignore_links_on_delete = ["Company Subscription"]

# Request Events
# ----------------
# before_request = ["rokct.rokct.utils.handle_login_redirect"]
# after_request = ["rokct.utils.after_request"]

# Job Events
# ----------
# before_job = ["rokct.utils.before_job"]
# after_job = ["rokct.utils.after_job"]

# User Data Protection
# --------------------

# user_data_fields = [
#       {
#               "doctype": "{doctype_1}",
#               "filter_by": "{filter_by}",
#               "redact_fields": ["{field_1}", "{field_2}"],
#               "partial": 1,
#       },
#       {
#               "doctype": "{doctype_2}",
#               "filter_by": "{filter_by}",
#               "partial": 1,
#       },
#       {
#               "doctype": "{doctype_3}",
#               "strict": False,
#       },
#       {
#               "doctype": "{doctype_4}"
#       }
# ]

# Authentication and authorization
# --------------------------------

on_login = "rokct.rokct.permissions.sync_user_roles_on_login"

# auth_hooks = [
#       "rokct.auth.validate"
# ]

# Automatically update python controller files with type annotations for this app.
# export_python_type_annotations = True

# default_log_clearing_doctypes = {
#       "Logging DocType Name": 30  # days to retain logs
# }

# Add API v1 routes for DocType resources
website_route_rules = [
    {"from_route": "/api/v1/resource/<doctype>", "to_route": "frappe.api.handle_api_request"},
    {"from_route": "/api/v1/resource/<doctype>/<name>", "to_route": "frappe.api.handle_api_request"},
]<|MERGE_RESOLUTION|>--- conflicted
+++ resolved
@@ -170,11 +170,7 @@
 		events["daily"] = [
 			"rokct.rokct.tasks.manage_daily_tenders",
 			"rokct.rokct.tenant.tasks.disable_expired_support_users",
-<<<<<<< HEAD
-			"rokct.rokct.tenant.tasks.update_storage_usage",
-=======
 			"rokct.rokct.tenant.tasks.report_active_user_count",
->>>>>>> 5ba404d1
 			"rokct.paas.tasks.remove_expired_stories"
 		]
 	return events
